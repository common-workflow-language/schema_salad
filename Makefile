--- conflicted
+++ resolved
@@ -106,17 +106,10 @@
 
 ## format                 : check/fix all code indentation and formatting (runs black)
 format:
-<<<<<<< HEAD
 	black --exclude metaschema.py --exclude _version.py --exclude tests/cwl_v1_0.py --exclude tests/cwl_v1_1.py --exclude tests/cwl_v1_2.py schema_salad setup.py mypy-stubs
 
 format-check:
 	black --diff --check --exclude metaschema.py --exclude _version.py --exclude tests/cwl_v1_0.py --exclude tests/cwl_v1_1.py --exclude tests/cwl_v1_2.py  schema_salad setup.py mypy-stubs
-=======
-	black --force-exclude metaschema.py --exclude _version.py schema_salad setup.py mypy-stubs
-
-format-check:
-	black --diff --check --force-exclude metaschema.py --exclude _version.py schema_salad setup.py mypy-stubs
->>>>>>> c446c4f7
 
 ## pylint                 : run static code analysis on Python code
 pylint: $(PYSOURCES)

import os
import unittest
import schema_salad.ref_resolver
import schema_salad.main
import schema_salad.schema
import rdflib
import ruamel.yaml as yaml

try:
    from ruamel.yaml import CSafeLoader as SafeLoader
except ImportError:
    from ruamel.yaml import SafeLoader


class TestSchemas(unittest.TestCase):
    def test_schemas(self):
        l = schema_salad.ref_resolver.Loader({})

        ra, _ = l.resolve_all({
            u"$schemas": [u"tests/EDAM.owl"],
            u"$namespaces": {u"edam": u"http://edamontology.org/"},
            u"edam:has_format": u"edam:format_1915"
        }, "")

        self.assertEqual({
            u"$schemas": [u"tests/EDAM.owl"],
            u"$namespaces": {u"edam": u"http://edamontology.org/"},
            u'http://edamontology.org/has_format': u'http://edamontology.org/format_1915'
        }, ra)

    # def test_domain(self):
    #     l = schema_salad.ref_resolver.Loader({})

    #     l.idx["http://example.com/stuff"] = {
    #         "$schemas": ["tests/EDAM.owl"],
    #         "$namespaces": {"edam": "http://edamontology.org/"},
    #     }

    #     ra, _ = l.resolve_all({
    #         "$import": "http://example.com/stuff",
    #         "edam:has_format": "edam:format_1915"
    #         }, "")

    #     self.assertEquals(ra, {
    #         "$schemas": ["tests/EDAM.owl"],
    #         "$namespaces": {"edam": "http://edamontology.org/"},
    #         'http://edamontology.org/has_format': 'http://edamontology.org/format_1915'
    #     })

    def test_self_validate(self):
<<<<<<< HEAD
        schema_salad.main.main(argsl=["schema_salad/metaschema/metaschema.yml"])
        schema_salad.main.main(argsl=["schema_salad/metaschema/metaschema.yml",
                                      "schema_salad/metaschema/metaschema.yml"])
=======
        self.assertEqual(0, schema_salad.main.main(argsl=["schema_salad/metaschema/metaschema.yml"]))
        self.assertEqual(0, schema_salad.main.main(argsl=["schema_salad/metaschema/metaschema.yml",
                                     "schema_salad/metaschema/metaschema.yml"]))

    def test_avro_regression(self):
        self.assertEqual(0, schema_salad.main.main(argsl=["tests/Process.yml"]))
>>>>>>> ef27301d

    def test_jsonld_ctx(self):
        ldr, _, _, _ = schema_salad.schema.load_schema({
            "$base": "Y",
            "name": "X",
            "$namespaces": {
                "foo": "http://example.com/foo#"
            },
            "$graph": [{
                "name": "ExampleType",
                "type": "enum",
                "symbols": ["asym", "bsym"]}]
        })

        ra, _ = ldr.resolve_all({"foo:bar": "asym"}, "X")

        self.assertEqual(ra, {
            'http://example.com/foo#bar': 'asym'
        })

    maxDiff = None

    def test_import(self):
        ldr = schema_salad.ref_resolver.Loader({})
        out = ldr.resolve_ref({
            "$import": "test.yml"
        })
        self.assertEqual(out[0], {'@id': 'test_id', '$graph': 'not_a_graph'})

    def test_idmap(self):
        ldr = schema_salad.ref_resolver.Loader({})
        ldr.add_context({
            "inputs": {
                "@id": "http://example.com/inputs",
                "mapSubject": "id",
                "mapPredicate": "a"
            },
            "outputs": {
                "@type": "@id",
                "identity": True,
            },
            "id": "@id"})

        ra, _ = ldr.resolve_all({
            "id": "stuff",
            "inputs": {
                "zip": 1,
                "zing": 2
            },
            "outputs": ["out"],
            "other": {
                'n': 9
            }
        }, "http://example2.com/")

        self.assertEqual("http://example2.com/#stuff", ra["id"])
        for item in ra["inputs"]:
            if item["a"] == 2:
<<<<<<< HEAD
                self.assertEquals(item["id"],
                                  'http://example2.com/#stuff/zing')
            else:
                self.assertEquals(item["id"],
                                  'http://example2.com/#stuff/zip')
        self.assertEquals(ra['outputs'], ['http://example2.com/#stuff/out'])
        self.assertEquals(ra['other'], {'n': 9})
=======
                self.assertEquals('http://example2.com/#stuff/zing', item["id"])
            else:
                self.assertEquals('http://example2.com/#stuff/zip', item["id"])
        self.assertEquals(['http://example2.com/#stuff/out'], ra['outputs'])
        self.assertEquals({'n': 9}, ra['other'])

    def test_scoped_ref(self):
        ldr = schema_salad.ref_resolver.Loader({})
        ldr.add_context({
            "scatter": {
                "@type": "@id",
                "refScope": 0,
            },
            "source": {
                "@type": "@id",
                "refScope": 2,
            },
            "in": {
                "mapSubject": "id",
                "mapPredicate": "source"
            },
            "out": {
                "@type": "@id",
                "identity": True
            },
            "inputs": {
                "mapSubject": "id",
                "mapPredicate": "type"
            },
            "outputs": {
                "mapSubject": "id",
            },
            "steps": {
                "mapSubject": "id"
            },
            "id": "@id"})

        ra, _ = ldr.resolve_all({
            "inputs": {
                "inp": "string",
                "inp2": "string"
            },
            "outputs": {
                "out": {
                    "type": "string",
                    "source": "step2/out"
                }
            },
            "steps": {
                "step1": {
                    "in": {
                        "inp": "inp",
                        "inp2": "#inp2",
                        "inp3": ["inp", "inp2"]
                    },
                    "out": ["out"],
                    "scatter": "inp"
                },
                "step2": {
                    "in": {
                        "inp": "step1/out"
                    },
                    "scatter": "inp",
                    "out": ["out"]
                }
            }
        }, "http://example2.com/")

        self.assertEquals(
            {'inputs': [{
                'id': 'http://example2.com/#inp',
                'type': 'string'
            }, {
                'id': 'http://example2.com/#inp2',
                'type': 'string'
            }],
             'outputs': [{
                'id': 'http://example2.com/#out',
                 'type': 'string',
                 'source': 'http://example2.com/#step2/out'
             }],
            'steps': [{
                    'id': 'http://example2.com/#step1',
                    'scatter': 'http://example2.com/#step1/inp',
                    'in': [{
                            'id': 'http://example2.com/#step1/inp',
                            'source': 'http://example2.com/#inp'
                    }, {
                            'id': 'http://example2.com/#step1/inp2',
                            'source': 'http://example2.com/#inp2'
                    }, {
                            'id': 'http://example2.com/#step1/inp3',
                            'source': ['http://example2.com/#inp', 'http://example2.com/#inp2']
                    }],
                    "out": ["http://example2.com/#step1/out"],
            }, {
                    'id': 'http://example2.com/#step2',
                    'scatter': 'http://example2.com/#step2/inp',
                    'in': [{
                            'id': 'http://example2.com/#step2/inp',
                            'source': 'http://example2.com/#step1/out'
                    }],
                    "out": ["http://example2.com/#step2/out"],
                }]
        }, ra)

>>>>>>> ef27301d

    def test_examples(self):
        self.maxDiff = None
        for a in ["field_name", "ident_res", "link_res", "vocab_res"]:
            ldr, _, _, _ = schema_salad.schema.load_schema(
                "schema_salad/metaschema/%s_schema.yml" % a)
            with open("schema_salad/metaschema/%s_src.yml" % a) as src_fp:
                src = ldr.resolve_all(
                    yaml.load(src_fp, Loader=SafeLoader), "", checklinks=False)[0]
            with open("schema_salad/metaschema/%s_proc.yml" % a) as src_proc:
                proc = yaml.load(src_proc, Loader=SafeLoader)
            self.assertEqual(proc, src)

    def test_yaml_float_test(self):
        self.assertEqual(yaml.load("float-test: 2e-10")["float-test"], 2e-10)

<<<<<<< HEAD
=======
    def test_typedsl_ref(self):
        ldr = schema_salad.ref_resolver.Loader({})
        ldr.add_context({
            "File": "http://example.com/File",
            "null": "http://example.com/null",
            "array": "http://example.com/array",
            "type": {
                "@type": "@vocab",
                "typeDSL": True
            }
        })

        ra, _ = ldr.resolve_all({"type": "File"}, "")
        self.assertEqual({'type': 'File'}, ra)

        ra, _ = ldr.resolve_all({"type": "File?"}, "")
        self.assertEqual({'type': ['null', 'File']}, ra)

        ra, _ = ldr.resolve_all({"type": "File[]"}, "")
        self.assertEqual({'type': {'items': 'File', 'type': 'array'}}, ra)

        ra, _ = ldr.resolve_all({"type": "File[]?"}, "")
        self.assertEqual({'type': ['null', {'items': 'File', 'type': 'array'}]}, ra)
>>>>>>> ef27301d

if __name__ == '__main__':
    unittest.main()<|MERGE_RESOLUTION|>--- conflicted
+++ resolved
@@ -48,18 +48,12 @@
     #     })
 
     def test_self_validate(self):
-<<<<<<< HEAD
-        schema_salad.main.main(argsl=["schema_salad/metaschema/metaschema.yml"])
-        schema_salad.main.main(argsl=["schema_salad/metaschema/metaschema.yml",
-                                      "schema_salad/metaschema/metaschema.yml"])
-=======
         self.assertEqual(0, schema_salad.main.main(argsl=["schema_salad/metaschema/metaschema.yml"]))
         self.assertEqual(0, schema_salad.main.main(argsl=["schema_salad/metaschema/metaschema.yml",
                                      "schema_salad/metaschema/metaschema.yml"]))
 
     def test_avro_regression(self):
         self.assertEqual(0, schema_salad.main.main(argsl=["tests/Process.yml"]))
->>>>>>> ef27301d
 
     def test_jsonld_ctx(self):
         ldr, _, _, _ = schema_salad.schema.load_schema({
@@ -118,15 +112,6 @@
         self.assertEqual("http://example2.com/#stuff", ra["id"])
         for item in ra["inputs"]:
             if item["a"] == 2:
-<<<<<<< HEAD
-                self.assertEquals(item["id"],
-                                  'http://example2.com/#stuff/zing')
-            else:
-                self.assertEquals(item["id"],
-                                  'http://example2.com/#stuff/zip')
-        self.assertEquals(ra['outputs'], ['http://example2.com/#stuff/out'])
-        self.assertEquals(ra['other'], {'n': 9})
-=======
                 self.assertEquals('http://example2.com/#stuff/zing', item["id"])
             else:
                 self.assertEquals('http://example2.com/#stuff/zip', item["id"])
@@ -233,8 +218,6 @@
                 }]
         }, ra)
 
->>>>>>> ef27301d
-
     def test_examples(self):
         self.maxDiff = None
         for a in ["field_name", "ident_res", "link_res", "vocab_res"]:
@@ -250,8 +233,6 @@
     def test_yaml_float_test(self):
         self.assertEqual(yaml.load("float-test: 2e-10")["float-test"], 2e-10)
 
-<<<<<<< HEAD
-=======
     def test_typedsl_ref(self):
         ldr = schema_salad.ref_resolver.Loader({})
         ldr.add_context({
@@ -275,7 +256,6 @@
 
         ra, _ = ldr.resolve_all({"type": "File[]?"}, "")
         self.assertEqual({'type': ['null', {'items': 'File', 'type': 'array'}]}, ra)
->>>>>>> ef27301d
 
 if __name__ == '__main__':
     unittest.main()
[build-system]
<<<<<<< HEAD
requires = [
    "setuptools>=45",
    "setuptools_scm[toml]>=6.2",
    'mypy==0.961; python_version == "3.6"',
    'mypy==0.981; python_version >= "3.7"',
    "black>=19.10b0",
    "types-pkg_resources",
    "types-requests",
    "types-dataclasses",
    "ruamel.yaml>= 0.12.4, != 0.16.6, < 0.18",
    "types-setuptools"
]
=======
requires = ["setuptools>=45", "setuptools_scm[toml]>=6.2", "mypy==0.990;python_version>'3.6'", "black>=19.10b0", "types-pkg_resources", "types-requests", "types-dataclasses", "ruamel.yaml>= 0.12.4, != 0.16.6, < 0.18", "types-setuptools"]
>>>>>>> b86efc78
build-backend = "setuptools.build_meta"

[tool.setuptools_scm]
write_to = "schema_salad/_version.py"

[tool.cibuildwheel]
before-build = "python -m pip install -r requirements.txt -r mypy-requirements.txt"
test-command = "python -m pytest -n 2 --junitxml=/output/test-results/junit_$(python -V | awk '{print $2}')_${AUDITWHEEL_PLAT}.xml --pyargs schema_salad"
test-requires = "-r test-requirements.txt"
test-extras = "pycodegen"
skip = "pp* cp36-*"
#      ^ skip building wheels on PyPy (any version)
#           ^ skip building wheels on Python 3.6 (we now need mypy 0.990+ which doesn't support Python 3.6)
build-verbosity = "1"<|MERGE_RESOLUTION|>--- conflicted
+++ resolved
@@ -1,10 +1,9 @@
 [build-system]
-<<<<<<< HEAD
 requires = [
     "setuptools>=45",
     "setuptools_scm[toml]>=6.2",
-    'mypy==0.961; python_version == "3.6"',
-    'mypy==0.981; python_version >= "3.7"',
+    'mypy==0.971; python_version == "3.6"',  # last version for Python 3.6
+    'mypy==0.990; python_version >= "3.7"',
     "black>=19.10b0",
     "types-pkg_resources",
     "types-requests",
@@ -12,9 +11,6 @@
     "ruamel.yaml>= 0.12.4, != 0.16.6, < 0.18",
     "types-setuptools"
 ]
-=======
-requires = ["setuptools>=45", "setuptools_scm[toml]>=6.2", "mypy==0.990;python_version>'3.6'", "black>=19.10b0", "types-pkg_resources", "types-requests", "types-dataclasses", "ruamel.yaml>= 0.12.4, != 0.16.6, < 0.18", "types-setuptools"]
->>>>>>> b86efc78
 build-backend = "setuptools.build_meta"
 
 [tool.setuptools_scm]

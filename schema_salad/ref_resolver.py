import copy
import logging
import os
import re
import sys
import xml.sax
from io import StringIO, open
from typing import (
    Any,
    Callable,
    Dict,
    Iterable,
    List,
    MutableMapping,
    MutableSequence,
    Optional,
    Set,
    Tuple,
    TypeVar,
    Union,
    cast,
)

import requests
from cachecontrol.caches import FileCache
from cachecontrol.wrapper import CacheControl
from rdflib.graph import Graph
from rdflib.namespace import OWL, RDF, RDFS
from rdflib.plugins.parsers.notation3 import BadSyntax
from six.moves import range, urllib

from ruamel import yaml
from ruamel.yaml.comments import CommentedMap, CommentedSeq, LineCol

from .exceptions import SchemaSaladException, ValidationException
from .sourceline import SourceLine, add_lc_filename, relname
from .utils import aslist, onWindows


_logger = logging.getLogger("salad")
ContextType = Dict[str, Union[Dict[str, Any], str, Iterable[str]]]
DocumentType = TypeVar("DocumentType", CommentedSeq, CommentedMap)
DocumentOrStrType = TypeVar("DocumentOrStrType", CommentedSeq, CommentedMap, str)

_re_drive = re.compile(r"/([a-zA-Z]):")


def file_uri(path, split_frag=False):  # type: (str, bool) -> str
    if path.startswith("file://"):
        return path
    if split_frag:
        pathsp = path.split("#", 2)
        frag = "#" + urllib.parse.quote(str(pathsp[1])) if len(pathsp) == 2 else ""
        urlpath = urllib.request.pathname2url(str(pathsp[0]))
    else:
        urlpath = urllib.request.pathname2url(path)
        frag = ""
    if urlpath.startswith("//"):
        return "file:{}{}".format(urlpath, frag)
    return "file://{}{}".format(urlpath, frag)


def uri_file_path(url):  # type: (str) -> str
    split = urllib.parse.urlsplit(url)
    if split.scheme == "file":
        return urllib.request.url2pathname(str(split.path)) + (
            "#" + urllib.parse.unquote(str(split.fragment))
            if bool(split.fragment)
            else ""
        )
    raise ValidationException("Not a file URI: {}".format(url))


def to_validation_exception(
    e,
):  # type: (yaml.error.MarkedYAMLError) -> ValidationException
    fname_regex = re.compile(r"^file://" + re.escape(os.getcwd()) + "/")

    exc = ValidationException(e.problem)
    mark = e.problem_mark
    exc.file = re.sub(fname_regex, "", mark.name)
    exc.start = (mark.line + 1, mark.column + 1)
    exc.end = None

    if e.context:
        parent = ValidationException(e.context)
        mark = e.context_mark
        parent.file = re.sub(fname_regex, "", mark.name)
        parent.start = (mark.line + 1, mark.column + 1)
        parent.end = None
        parent.children = [exc]
        return parent
    else:
        return exc


class NormDict(CommentedMap):
    """A Dict where all keys are normalized using the provided function."""

    def __init__(self, normalize: Callable[[str], str] = str) -> None:
        super(NormDict, self).__init__()
        self.normalize = normalize

    def __getitem__(self, key):  # type: (Any) -> Any
        return super(NormDict, self).__getitem__(self.normalize(key))

    def __setitem__(self, key, value):  # type: (Any, Any) -> Any
        return super(NormDict, self).__setitem__(self.normalize(key), value)

    def __delitem__(self, key):  # type: (Any) -> Any
        return super(NormDict, self).__delitem__(self.normalize(key))

    def __contains__(self, key):  # type: (Any) -> Any
        return super(NormDict, self).__contains__(self.normalize(key))


def merge_properties(a, b):  # type: (List[Any], List[Any]) -> Dict[Any, Any]
    c = {}
    for i in a:
        if i not in b:
            c[i] = a[i]
    for i in b:
        if i not in a:
            c[i] = b[i]
    for i in a:
        if i in b:
            c[i] = aslist(a[i]) + aslist(b[i])  # type: ignore

    return c


def SubLoader(loader):  # type: (Loader) -> Loader
    return Loader(
        loader.ctx,
        schemagraph=loader.graph,
        foreign_properties=loader.foreign_properties,
        idx=loader.idx,
        cache=loader.cache,
        fetcher_constructor=loader.fetcher_constructor,
        skip_schemas=loader.skip_schemas,
        url_fields=loader.url_fields,
        allow_attachments=loader.allow_attachments,
        session=loader.session,
    )


class Fetcher(object):
    def fetch_text(self, url):  # type: (str) -> str
        raise NotImplementedError()

    def check_exists(self, url):  # type: (str) -> bool
        raise NotImplementedError()

    def urljoin(self, base_url, url):  # type: (str, str) -> str
        raise NotImplementedError()

    schemes = ["file", "http", "https", "mailto"]

    def supported_schemes(self):  # type: () -> List[str]
        return self.schemes


class DefaultFetcher(Fetcher):
    def __init__(
        self,
        cache,  # type: Dict[str, Union[str, bool]]
        session,  # type: Optional[requests.sessions.Session]
    ):  # type: (...) -> None
        self.cache = cache
        self.session = session

    def fetch_text(self, url):
        # type: (str) -> str
        if url in self.cache and self.cache[url] is not True:
            # treat "True" as a placeholder that indicates something exists but
            # not necessarily what its contents is.
            return cast(str, self.cache[url])

        split = urllib.parse.urlsplit(url)
        scheme, path = split.scheme, split.path

        if scheme in ["http", "https"] and self.session is not None:
            try:
                resp = self.session.get(url)
                resp.raise_for_status()
            except Exception as e:
                raise ValidationException("Error fetching {}: {}".format(url, e)) from e
            return resp.text
        if scheme == "file":
            try:
                # On Windows, url.path will be /drive:/path ; on Unix systems,
                # /path. As we want drive:/path instead of /drive:/path on Windows,
                # remove the leading /.
                if os.path.isabs(
                    path[1:]
                ):  # checking if pathis valid after removing front / or not
                    path = path[1:]
                with open(
                    urllib.request.url2pathname(str(path)), encoding="utf-8"
                ) as fp:
                    return str(fp.read())

            except OSError as err:
                if err.filename == path:
                    raise ValidationException(str(err)) from err
                else:
                    raise ValidationException(
                        "Error reading {}: {}".format(url, err)
                    ) from err
        raise ValidationException("Unsupported scheme in url: {}".format(url))

    def check_exists(self, url):  # type: (str) -> bool
        if url in self.cache:
            return True

        split = urllib.parse.urlsplit(url)
        scheme, path = split.scheme, split.path

        if scheme in ["http", "https"] and self.session is not None:
            try:
                resp = self.session.head(url)
                resp.raise_for_status()
            except Exception:
                return False
            self.cache[url] = True
            return True
        if scheme == "file":
            return os.path.exists(urllib.request.url2pathname(str(path)))
        if scheme == "mailto":
            return True
        raise ValidationException("Unsupported scheme in url: {}".format(url))

    def urljoin(self, base_url, url):  # type: (str, str) -> str
        if url.startswith("_:"):
            return url

        basesplit = urllib.parse.urlsplit(base_url)
        split = urllib.parse.urlsplit(url)
        if basesplit.scheme and basesplit.scheme != "file" and split.scheme == "file":
            raise ValidationException(
                "Not resolving potential remote exploit {} from base {}".format(
                    url, base_url
                )
            )

        if sys.platform == "win32":
            if base_url == url:
                return url
            basesplit = urllib.parse.urlsplit(base_url)
            # note that below might split
            # "C:" with "C" as URI scheme
            split = urllib.parse.urlsplit(url)

            has_drive = split.scheme and len(split.scheme) == 1

            if basesplit.scheme == "file":
                # Special handling of relative file references on Windows
                # as urllib seems to not be quite up to the job

                # netloc MIGHT appear in equivalents of UNC Strings
                # \\server1.example.com\path as
                # file:///server1.example.com/path
                # https://tools.ietf.org/html/rfc8089#appendix-E.3.2
                # (TODO: test this)
                netloc = split.netloc or basesplit.netloc

                # Check if url is a local path like "C:/Users/fred"
                # or actually an absolute URI like http://example.com/fred
                if has_drive:
                    # Assume split.scheme is actually a drive, e.g. "C:"
                    # so we'll recombine into a path
                    path_with_drive = urllib.parse.urlunsplit(
                        (split.scheme, "", split.path, "", "")
                    )
                    # Compose new file:/// URI with path_with_drive
                    # .. carrying over any #fragment (?query just in case..)
                    return urllib.parse.urlunsplit(
                        ("file", netloc, path_with_drive, split.query, split.fragment)
                    )
                if (
                    not split.scheme
                    and not netloc
                    and split.path
                    and split.path.startswith("/")
                ):
                    # Relative - but does it have a drive?
                    base_drive = _re_drive.match(basesplit.path)
                    drive = _re_drive.match(split.path)
                    if base_drive and not drive:
                        # Keep drive letter from base_url
                        # https://tools.ietf.org/html/rfc8089#appendix-E.2.1
                        # e.g. urljoin("file:///D:/bar/a.txt", "/foo/b.txt")
                        #          == file:///D:/foo/b.txt
                        path_with_drive = "/{}:{}".format(
                            base_drive.group(1), split.path
                        )
                        return urllib.parse.urlunsplit(
                            (
                                "file",
                                netloc,
                                path_with_drive,
                                split.query,
                                split.fragment,
                            )
                        )

                # else: fall-through to resolve as relative URI
            elif has_drive:
                # Base is http://something but url is C:/something - which urllib
                # would wrongly resolve as an absolute path that could later be used
                # to access local files
                raise ValidationException(
                    "Not resolving potential remote exploit {} from base {}".format(
                        url, base_url
                    )
                )

        return urllib.parse.urljoin(base_url, url)


idx_type = Dict[str, Union[CommentedMap, CommentedSeq, str, None]]
fetcher_sig = Callable[
    [Dict[str, Union[str, bool]], requests.sessions.Session], Fetcher
]
attachements_sig = Callable[[Union[CommentedMap, CommentedSeq]], bool]


class Loader(object):
    def __init__(
        self,
        ctx,  # type: ContextType
        schemagraph=None,  # type: Optional[Graph]
        foreign_properties=None,  # type: Optional[Set[str]]
        idx=None,  # type: Optional[idx_type]
        cache=None,  # type: Optional[Dict[str, Any]]
        session=None,  # type: Optional[requests.sessions.Session]
        fetcher_constructor=None,  # type: Optional[fetcher_sig]
        skip_schemas=None,  # type: Optional[bool]
        url_fields=None,  # type: Optional[Set[str]]
        allow_attachments=None,  # type: Optional[attachements_sig]
        doc_cache=True,  # type: Union[str, bool]
    ):
        # type: (...) -> None

        if idx is not None:
            self.idx = idx
        else:
            self.idx = NormDict(lambda url: urllib.parse.urlsplit(url).geturl())

        self.ctx = {}  # type: ContextType
        if schemagraph is not None:
            self.graph = schemagraph
        else:
            self.graph = Graph()

        if foreign_properties is not None:
            self.foreign_properties = set(foreign_properties)
        else:
            self.foreign_properties = set()

        if cache is not None:
            self.cache = cache
        else:
            self.cache = {}

        if skip_schemas is not None:
            self.skip_schemas = skip_schemas
        else:
            self.skip_schemas = False

        if session is None:
            if doc_cache is False:
                self.session = requests.Session()
            elif doc_cache is True:
                if "HOME" in os.environ:
                    self.session = CacheControl(
                        requests.Session(),
                        cache=FileCache(
                            os.path.join(os.environ["HOME"], ".cache", "salad")
                        ),
                    )
                elif "TMP" in os.environ:
                    self.session = CacheControl(
                        requests.Session(),
                        cache=FileCache(
                            os.path.join(os.environ["TMP"], ".cache", "salad")
                        ),
                    )
                else:
                    self.session = CacheControl(
                        requests.Session(),
                        cache=FileCache(os.path.join("/tmp", ".cache", "salad")),
                    )
            elif isinstance(doc_cache, str):
                self.session = CacheControl(
                    requests.Session(), cache=FileCache(doc_cache)
                )
        else:
            self.session = session

        if fetcher_constructor is not None:
            self.fetcher_constructor = fetcher_constructor
        else:
            self.fetcher_constructor = DefaultFetcher
        self.fetcher = self.fetcher_constructor(self.cache, self.session)
        self.fetch_text = self.fetcher.fetch_text
        self.check_exists = self.fetcher.check_exists

        if url_fields is None:
            self.url_fields = set()  # type: Set[str]
        else:
            self.url_fields = set(url_fields)

        self.scoped_ref_fields = {}  # type: Dict[str, int]
        self.vocab_fields = set()  # type: Set[str]
        self.identifiers = []  # type: List[str]
        self.identity_links = set()  # type: Set[str]
        self.standalone = None  # type: Optional[Set[str]]
        self.nolinkcheck = set()  # type: Set[str]
        self.vocab = {}  # type: Dict[str, str]
        self.rvocab = {}  # type: Dict[str, str]
        self.idmap = {}  # type: Dict[str, Any]
        self.mapPredicate = {}  # type: Dict[str, str]
        self.type_dsl_fields = set()  # type: Set[str]
        self.subscopes = {}  # type: Dict[str, str]
        self.secondaryFile_dsl_fields = set()  # type: Set[str]
        self.allow_attachments = allow_attachments

        self.add_context(ctx)

    def expand_url(
        self,
        url,  # type: str
        base_url,  # type: str
        scoped_id=False,  # type: bool
        vocab_term=False,  # type: bool
        scoped_ref=None,  # type: Optional[int]
    ):
        # type: (...) -> str
        if url in ("@id", "@type") or url is None:
            return url

        if vocab_term and url in self.vocab:
            return url

        if url.startswith("_:"):
            return url

        if bool(self.vocab) and ":" in url:
            prefix = url.split(":")[0]
            if prefix in self.vocab:
                url = self.vocab[prefix] + url[len(prefix) + 1 :]
            elif prefix not in self.fetcher.supported_schemes():
                _logger.warning(
                    "URI prefix '%s' of '%s' not recognized, are you missing a "
                    "$namespaces section?",
                    prefix,
                    url,
                )

        split = urllib.parse.urlsplit(url)

        if (
            (bool(split.scheme) and split.scheme in ["http", "https", "file"])
            or url.startswith("$(")
            or url.startswith("${")
        ):
            pass
        elif scoped_id and not bool(split.fragment):
            splitbase = urllib.parse.urlsplit(base_url)
            frg = ""
            if bool(splitbase.fragment):
                frg = splitbase.fragment + "/" + split.path
            else:
                frg = split.path
            pt = splitbase.path if splitbase.path != "" else "/"
            url = urllib.parse.urlunsplit(
                (splitbase.scheme, splitbase.netloc, pt, splitbase.query, frg)
            )
        elif scoped_ref is not None and not split.fragment:
            pass
        else:
            url = self.fetcher.urljoin(base_url, url)

        if vocab_term and url in self.rvocab:
            return self.rvocab[url]
        else:
            return url

    def _add_properties(self, s):  # type: (str) -> None
        for _, _, rng in self.graph.triples((s, RDFS.range, None)):
            literal = (
                str(rng).startswith("http://www.w3.org/2001/XMLSchema#")
                and not str(rng) == "http://www.w3.org/2001/XMLSchema#anyURI"
            ) or str(rng) == "http://www.w3.org/2000/01/rdf-schema#Literal"
            if not literal:
                self.url_fields.add(str(s))
        self.foreign_properties.add(str(s))

    def add_namespaces(self, ns):  # type: (Dict[str, str]) -> None
        self.vocab.update(ns)

    def add_schemas(self, ns, base_url):
        # type: (Union[List[str], str], str) -> None
        if self.skip_schemas:
            return
        for sch in aslist(ns):
            try:
                fetchurl = self.fetcher.urljoin(base_url, sch)
                if fetchurl not in self.cache or self.cache[fetchurl] is True:
                    _logger.debug("Getting external schema %s", fetchurl)
                    content = self.fetch_text(fetchurl)
                    self.cache[fetchurl] = Graph()
                    for fmt in ["xml", "turtle", "rdfa"]:
                        try:
                            self.cache[fetchurl].parse(
                                data=content, format=fmt, publicID=str(fetchurl)
                            )
                            self.graph += self.cache[fetchurl]
                            break
                        except xml.sax.SAXParseException:
                            pass
                        except TypeError:
                            pass
                        except BadSyntax:
                            pass
            except Exception as e:
                _logger.warning(
                    "Could not load extension schema %s: %s", fetchurl, str(e)
                )

        for s, _, _ in self.graph.triples((None, RDF.type, RDF.Property)):
            self._add_properties(s)
        for s, _, o in self.graph.triples((None, RDFS.subPropertyOf, None)):
            self._add_properties(s)
            self._add_properties(o)
        for s, _, _ in self.graph.triples((None, RDFS.range, None)):
            self._add_properties(s)
        for s, _, _ in self.graph.triples((None, RDF.type, OWL.ObjectProperty)):
            self._add_properties(s)

        for s, _, _ in self.graph.triples((None, None, None)):
            self.idx[str(s)] = None

    def add_context(self, newcontext, baseuri=""):
        # type: (ContextType, str) -> None
        if bool(self.vocab):
            raise ValidationException("Refreshing context that already has stuff in it")

        self.url_fields = set(("$schemas",))
        self.scoped_ref_fields = {}
        self.vocab_fields = set()
        self.identifiers = []
        self.identity_links = set()
        self.standalone = set()
        self.nolinkcheck = set()
        self.idmap = {}
        self.mapPredicate = {}
        self.vocab = {}
        self.rvocab = {}
        self.type_dsl_fields = set()
        self.secondaryFile_dsl_fields = set()
        self.subscopes = {}

        self.ctx.update(_copy_dict_without_key(newcontext, "@context"))

        _logger.debug("ctx is %s", self.ctx)

        for key, value in self.ctx.items():
            if value == "@id":
                self.identifiers.append(key)
                self.identity_links.add(key)
            elif isinstance(value, MutableMapping):
                if value.get("@type") == "@id":
                    self.url_fields.add(key)
                    if "refScope" in value:
                        self.scoped_ref_fields[key] = value["refScope"]
                    if value.get("identity", False):
                        self.identity_links.add(key)

                if value.get("@type") == "@vocab":
                    self.url_fields.add(key)
                    self.vocab_fields.add(key)
                    if "refScope" in value:
                        self.scoped_ref_fields[key] = value["refScope"]
                    if value.get("typeDSL"):
                        self.type_dsl_fields.add(key)

                if value.get("secondaryFilesDSL"):
                    self.secondaryFile_dsl_fields.add(key)

                if value.get("noLinkCheck"):
                    self.nolinkcheck.add(key)

                if value.get("mapSubject"):
                    self.idmap[key] = value["mapSubject"]

                if value.get("mapPredicate"):
                    self.mapPredicate[key] = value["mapPredicate"]

                if value.get("@id"):
                    self.vocab[key] = value["@id"]

                if value.get("subscope"):
                    self.subscopes[key] = value["subscope"]

            elif isinstance(value, str):
                self.vocab[key] = value

        for k, v in self.vocab.items():
            self.rvocab[self.expand_url(v, "", scoped_id=False)] = k

        self.identifiers.sort()

        _logger.debug("identifiers is %s", self.identifiers)
        _logger.debug("identity_links is %s", self.identity_links)
        _logger.debug("url_fields is %s", self.url_fields)
        _logger.debug("vocab_fields is %s", self.vocab_fields)
        _logger.debug("vocab is %s", self.vocab)

    resolved_ref_type = Tuple[
        Optional[Union[CommentedMap, CommentedSeq, str]], CommentedMap
    ]

    def resolve_ref(
        self,
        ref,  # type: Union[CommentedMap, CommentedSeq, str]
        base_url=None,  # type: Optional[str]
        checklinks=True,  # type: bool
        strict_foreign_properties=False,  # type: bool
    ):
        # type: (...) -> Loader.resolved_ref_type

        lref = ref  # type: Union[CommentedMap, CommentedSeq, str, None]
        obj = None  # type: Optional[CommentedMap]
        resolved_obj = None  # type: Optional[Union[CommentedMap, CommentedSeq, str]]
        inc = False
        mixin = None  # type: Optional[MutableMapping[str, Any]]

        if not base_url:
            base_url = file_uri(os.getcwd()) + "/"

        sl = SourceLine(obj, None)
        # If `ref` is a dict, look for special directives.
        if isinstance(lref, CommentedMap):
            obj = lref
            if "$import" in obj:
                sl = SourceLine(obj, "$import")
                if len(obj) == 1:
                    lref = obj["$import"]
                    obj = None
                else:
                    raise ValidationException(
                        "'$import' must be the only field in {}".format(obj), sl
                    )
            elif "$include" in obj:
                sl = SourceLine(obj, "$include")
                if len(obj) == 1:
                    lref = obj["$include"]
                    inc = True
                    obj = None
                else:
                    raise ValidationException(
                        "'$include' must be the only field in {}".format(obj), sl
                    )
            elif "$mixin" in obj:
                sl = SourceLine(obj, "$mixin")
                lref = obj["$mixin"]
                mixin = obj
                obj = None
            else:
                lref = None
                for identifier in self.identifiers:
                    if identifier in obj:
                        lref = obj[identifier]
                        break
                if not lref:
                    raise ValidationException(
                        "Object `{}` does not have identifier field in {}".format(
                            obj, self.identifiers
                        ),
                        sl,
                    )

        if not isinstance(lref, str):
            raise ValidationException(
                "Expected CommentedMap or string, got {}: `{}`".format(type(lref), lref)
            )

        if isinstance(lref, str) and os.sep == "\\":
            # Convert Windows path separator in ref
            lref = lref.replace("\\", "/")

        url = self.expand_url(lref, base_url, scoped_id=(obj is not None))
        # Has this reference been loaded already?
        if url in self.idx and (not mixin):
            resolved_obj = self.idx[url]
            if isinstance(resolved_obj, MutableMapping):
                metadata = self.idx.get(urllib.parse.urldefrag(url)[0], CommentedMap())
                if isinstance(metadata, MutableMapping):
                    if "$graph" in resolved_obj:
                        metadata = _copy_dict_without_key(resolved_obj, "$graph")
                        return resolved_obj["$graph"], metadata
                    else:
                        return resolved_obj, metadata
                else:
                    raise ValidationException(
                        "Expected CommentedMap, got {}: `{}`".format(
                            type(metadata), metadata
                        )
                    )
            elif isinstance(resolved_obj, MutableSequence):
                metadata = self.idx.get(urllib.parse.urldefrag(url)[0], CommentedMap())
                if isinstance(metadata, MutableMapping):
                    return resolved_obj, metadata
                else:
                    return resolved_obj, CommentedMap()
            elif isinstance(resolved_obj, str):
                return resolved_obj, CommentedMap()
            else:
                raise ValidationException(
                    "Expected MutableMapping or MutableSequence, got {}: `{}`".format(
                        type(resolved_obj), resolved_obj
                    )
                )

        # "$include" directive means load raw text
        if inc:
            return self.fetch_text(url), CommentedMap()

        doc = None
        if isinstance(obj, MutableMapping):
            for identifier in self.identifiers:
                obj[identifier] = url
            doc_url = url
        else:
            # Load structured document
            doc_url, frg = urllib.parse.urldefrag(url)
            if doc_url in self.idx and (not mixin):
                # If the base document is in the index, it was already loaded,
                # so if we didn't find the reference earlier then it must not
                # exist.
                raise ValidationException(
                    "Reference `#{}` not found in file `{}`.".format(frg, doc_url), sl
                )
            doc = self.fetch(doc_url, inject_ids=(not mixin))

        # Recursively expand urls and resolve directives
        if bool(mixin):
            doc = copy.deepcopy(doc)
            if doc is not None and mixin is not None:
                doc.update(mixin)
                del doc["$mixin"]
            resolved_obj, metadata = self.resolve_all(
                doc,
                base_url,
                file_base=doc_url,
                checklinks=checklinks,
                strict_foreign_properties=strict_foreign_properties,
            )
        else:
            if doc:
                resolve_target = doc
            else:
                resolve_target = obj
            resolved_obj, metadata = self.resolve_all(
                resolve_target,
                doc_url,
                checklinks=checklinks,
                strict_foreign_properties=strict_foreign_properties,
            )

        # Requested reference should be in the index now, otherwise it's a bad
        # reference
        if not bool(mixin):
            if url in self.idx:
                resolved_obj = self.idx[url]
            else:
                raise ValidationException(
                    "Reference `{}` is not in the index. Index contains: {}".format(
                        url, ", ".join(self.idx)
                    )
                )

        if isinstance(resolved_obj, CommentedMap):
            if "$graph" in resolved_obj:
                metadata = _copy_dict_without_key(resolved_obj, "$graph")
                return resolved_obj["$graph"], metadata
            else:
                return resolved_obj, metadata
        else:
            return resolved_obj, metadata

    def _resolve_idmap(
        self,
        document,  # type: CommentedMap
        loader,  # type: Loader
    ):
        # type: (...) -> None
        # Convert fields with mapSubject into lists
        # use mapPredicate if the mapped value isn't a dict.
        for idmapField in loader.idmap:
            if idmapField in document:
                idmapFieldValue = document[idmapField]
                if (
                    isinstance(idmapFieldValue, MutableMapping)
                    and "$import" not in idmapFieldValue
                    and "$include" not in idmapFieldValue
                ):
                    ls = CommentedSeq()
                    for k in sorted(idmapFieldValue.keys()):
                        val = idmapFieldValue[k]
                        v = None  # type: Optional[CommentedMap]
                        if not isinstance(val, CommentedMap):
                            if idmapField in loader.mapPredicate:
                                v = CommentedMap(
                                    ((loader.mapPredicate[idmapField], val),)
                                )
                                v.lc.add_kv_line_col(
                                    loader.mapPredicate[idmapField],
                                    document[idmapField].lc.data[k],
                                )
                                v.lc.filename = document.lc.filename
                            else:
                                raise ValidationException(
                                    "mapSubject '{}' value '{}' is not a dict "
                                    "and does not have a mapPredicate.".format(k, v)
                                )
                        else:
                            v = val

                        v[loader.idmap[idmapField]] = k
                        v.lc.add_kv_line_col(
                            loader.idmap[idmapField], document[idmapField].lc.data[k]
                        )
                        v.lc.filename = document.lc.filename

                        ls.lc.add_kv_line_col(len(ls), document[idmapField].lc.data[k])

                        ls.lc.filename = document.lc.filename
                        ls.append(v)

                    document[idmapField] = ls

    typeDSLregex = re.compile(str(r"^([^[?]+)(\[\])?(\?)?$"))

    def _type_dsl(
        self,
        t,  # type: Union[str, Dict[str, str], List[str]]
        lc,  # type: LineCol
        filename,  # type: str
    ):  # type: (...) -> Union[str, Dict[str, str], List[str]]

        if not isinstance(t, str):
            return t

        m = Loader.typeDSLregex.match(t)
        if not m:
            return t
        first = m.group(1)
        second = third = None
        if bool(m.group(2)):
            second = CommentedMap((("type", "array"), ("items", first)))
            second.lc.add_kv_line_col("type", lc)
            second.lc.add_kv_line_col("items", lc)
            second.lc.filename = filename
        if bool(m.group(3)):
            third = CommentedSeq(["null", second or first])
            third.lc.add_kv_line_col(0, lc)
            third.lc.add_kv_line_col(1, lc)
            third.lc.filename = filename
        return third or second or first

    def _secondaryFile_dsl(
        self,
        t,  # type: Union[str, Dict[str, str], List[str]]
        lc,  # type: LineCol
        filename,  # type: str
    ):  # type: (...) -> Union[str, Dict[str, str], List[str]]

        if not isinstance(t, str):
            return t
        pat = t
        req = None
        if t.endswith("?"):
            pat = t[0:-1]
            req = False

        second = CommentedMap((("pattern", pat), ("required", req)))
        second.lc.add_kv_line_col("pattern", lc)
        second.lc.add_kv_line_col("required", lc)
        second.lc.filename = filename
        return second

    def _apply_dsl(
        self,
        datum,  # type: Union[str, Dict[Any, Any], List[Any]]
        d,  # type: str
        loader,  # type: Loader
        lc,  # type: LineCol
        filename,  # type: str
    ):
        # type: (...) -> Union[str, Dict[Any, Any], List[Any]]
        if d in loader.type_dsl_fields:
            return self._type_dsl(datum, lc, filename)
        elif d in loader.secondaryFile_dsl_fields:
            return self._secondaryFile_dsl(datum, lc, filename)
        else:
            return datum

    def _resolve_dsl(
        self,
        document,  # type: CommentedMap
        loader,  # type: Loader
    ):
        # type: (...) -> None
        fields = list(loader.type_dsl_fields)
        fields.extend(loader.secondaryFile_dsl_fields)

        for d in fields:
            if d in document:
                datum2 = datum = document[d]
                if isinstance(datum, str):
                    datum2 = self._apply_dsl(
                        datum, d, loader, document.lc.data[d], document.lc.filename
                    )
                elif isinstance(datum, CommentedSeq):
                    datum2 = CommentedSeq()
                    for n, t in enumerate(datum):
                        if datum.lc and datum.lc.data:
                            datum2.lc.add_kv_line_col(len(datum2), datum.lc.data[n])
                            datum2.append(
                                self._apply_dsl(
                                    t, d, loader, datum.lc.data[n], document.lc.filename
                                )
                            )
                        else:
                            datum2.append(self._apply_dsl(t, d, loader, LineCol(), ""))
                if isinstance(datum2, CommentedSeq):
                    datum3 = CommentedSeq()
                    seen = []  # type: List[str]
                    for i, item in enumerate(datum2):
                        if isinstance(item, CommentedSeq):
                            for j, v in enumerate(item):
                                if v not in seen:
                                    datum3.lc.add_kv_line_col(
                                        len(datum3), item.lc.data[j]
                                    )
                                    datum3.append(v)
                                    seen.append(v)
                        else:
                            if item not in seen:
                                if datum2.lc and datum2.lc.data:
                                    datum3.lc.add_kv_line_col(
                                        len(datum3), datum2.lc.data[i]
                                    )
                                datum3.append(item)
                                seen.append(item)
                    document[d] = datum3
                else:
                    document[d] = datum2

    def _resolve_identifier(self, document, loader, base_url):
        # type: (CommentedMap, Loader, str) -> str
        # Expand identifier field (usually 'id') to resolve scope
        for identifer in loader.identifiers:
            if identifer in document:
                if isinstance(document[identifer], str):
                    document[identifer] = loader.expand_url(
                        document[identifer], base_url, scoped_id=True
                    )
                    if document[identifer] not in loader.idx or isinstance(
                        loader.idx[document[identifer]], str
                    ):
                        loader.idx[document[identifer]] = document
                    base_url = document[identifer]
                else:
                    raise ValidationException(
                        "identifier field '{}' must be a string".format(
                            document[identifer]
                        )
                    )
        return base_url

    def _resolve_identity(self, document, loader, base_url):
        # type: (Dict[str, List[str]], Loader, str) -> None
        # Resolve scope for identity fields (fields where the value is the
        # identity of a standalone node, such as enum symbols)
        for identifer in loader.identity_links:
            if identifer in document and isinstance(
                document[identifer], MutableSequence
            ):
                for n, _v in enumerate(document[identifer]):
                    if isinstance(document[identifer][n], str):
                        document[identifer][n] = loader.expand_url(
                            document[identifer][n], base_url, scoped_id=True
                        )
                        if document[identifer][n] not in loader.idx:
                            loader.idx[document[identifer][n]] = document[identifer][n]

    def _normalize_fields(self, document, loader):
        # type: (CommentedMap, Loader) -> None
        # Normalize fields which are prefixed or full URIn to vocabulary terms
        for d in list(document.keys()):
            d2 = loader.expand_url(d, "", scoped_id=False, vocab_term=True)
            if d != d2:
                document[d2] = document[d]
                document.lc.add_kv_line_col(d2, document.lc.data[d])
                del document[d]

    def _resolve_uris(
        self,
        document,  # type: Dict[str, Union[str, List[str]]]
        loader,  # type: Loader
        base_url,  # type: str
    ):
        # type: (...) -> None
        # Resolve remaining URLs based on document base
        for d in loader.url_fields:
            if d in document:
                datum = document[d]
                if isinstance(datum, str):
                    document[d] = loader.expand_url(
                        datum,
                        base_url,
                        scoped_id=False,
                        vocab_term=(d in loader.vocab_fields),
                        scoped_ref=loader.scoped_ref_fields.get(d),
                    )
                elif isinstance(datum, MutableSequence):
                    for i, url in enumerate(datum):
                        if isinstance(url, str):
                            datum[i] = loader.expand_url(
                                url,
                                base_url,
                                scoped_id=False,
                                vocab_term=(d in loader.vocab_fields),
                                scoped_ref=loader.scoped_ref_fields.get(d),
                            )

    def resolve_all(
        self,
        document,  # type: Union[CommentedMap, CommentedSeq]
        base_url,  # type: str
        file_base=None,  # type: Optional[str]
        checklinks=True,  # type: bool
        strict_foreign_properties=False,  # type: bool
    ):
        # type: (...) -> Loader.resolved_ref_type
        loader = self
        metadata = CommentedMap()  # type: CommentedMap
        if file_base is None:
            file_base = base_url

        if isinstance(document, CommentedMap):
            # Handle $import and $include
            if "$import" in document or "$include" in document:
                return self.resolve_ref(
                    document,
                    base_url=file_base,
                    checklinks=checklinks,
                    strict_foreign_properties=strict_foreign_properties,
                )
            elif "$mixin" in document:
                return self.resolve_ref(
                    document,
                    base_url=base_url,
                    checklinks=checklinks,
                    strict_foreign_properties=strict_foreign_properties,
                )
        elif isinstance(document, CommentedSeq):
            pass
        elif isinstance(document, (list, dict)):
            raise ValidationException(
                "Expected CommentedMap or CommentedSeq, got {}: `{}`".format(
                    type(document), document
                )
            )
        else:
            return (document, metadata)

        newctx = None  # type: Optional[Loader]
        if isinstance(document, CommentedMap):
            # Handle $base, $profile, $namespaces, $schemas and $graph
            if "$base" in document:
                base_url = document["$base"]

            if "$profile" in document:
                if newctx is None:
                    newctx = SubLoader(self)
                newctx.add_namespaces(document.get("$namespaces", CommentedMap()))
                newctx.add_schemas(document.get("$schemas", []), document["$profile"])

            if "$namespaces" in document:
                if newctx is None:
                    newctx = SubLoader(self)
                newctx.add_namespaces(document["$namespaces"])

            if "$schemas" in document:
                if newctx is None:
                    newctx = SubLoader(self)
                newctx.add_schemas(document["$schemas"], file_base)

            if newctx is not None:
                loader = newctx

            for identifer in loader.identity_links:
                if identifer in document:
                    if isinstance(document[identifer], str):
                        document[identifer] = loader.expand_url(
                            document[identifer], base_url, scoped_id=True
                        )
                        loader.idx[document[identifer]] = document

            metadata = document
            if "$graph" in document:
                document = document["$graph"]

        if isinstance(document, CommentedMap):
            self._normalize_fields(document, loader)
            self._resolve_idmap(document, loader)
            self._resolve_dsl(document, loader)
            base_url = self._resolve_identifier(document, loader, base_url)
            self._resolve_identity(document, loader, base_url)
            self._resolve_uris(document, loader, base_url)

            try:
                for key, val in document.items():
                    subscope = ""  # type: str
                    if key in loader.subscopes:
                        subscope = "/" + loader.subscopes[key]
                    document[key], _ = loader.resolve_all(
                        val, base_url + subscope, file_base=file_base, checklinks=False
                    )
            except ValidationException as v:
                _logger.warning("loader is %s", id(loader), exc_info=True)
                raise ValidationException(
                    "({}) ({}) Validation error in field {}:".format(
                        id(loader), file_base, key
                    ),
                    None,
                    [v],
                ) from v

        elif isinstance(document, CommentedSeq):
            i = 0
            try:
                while i < len(document):
                    val = document[i]
                    if isinstance(val, CommentedMap) and (
                        "$import" in val or "$mixin" in val
                    ):
                        l, import_metadata = loader.resolve_ref(
                            val, base_url=file_base, checklinks=False
                        )
                        metadata.setdefault("$import_metadata", {})
                        for identifier in loader.identifiers:
                            if identifier in import_metadata:
                                metadata["$import_metadata"][
                                    import_metadata[identifier]
                                ] = import_metadata
                        if isinstance(l, CommentedSeq):
                            lc = document.lc.data[i]
                            del document[i]
                            llen = len(l)
                            for j in range(len(document) + llen, i + llen, -1):
                                document.lc.data[j - 1] = document.lc.data[j - llen]
                            for item in l:
                                document.insert(i, item)  # type: ignore
                                document.lc.data[i] = lc
                                i += 1
                        else:
                            document[i] = l
                            i += 1
                    else:
                        document[i], _ = loader.resolve_all(
                            val, base_url, file_base=file_base, checklinks=False
                        )
                        i += 1
            except ValidationException as v:
                _logger.warning("failed", exc_info=True)
                raise ValidationException(
                    "({}) ({}) Validation error in position {}:".format(
                        id(loader), file_base, i
                    ),
                    None,
                    [v],
                ) from v

        if checklinks:
            all_doc_ids = {}  # type: Dict[str, str]
            loader.validate_links(
                document,
                "",
                all_doc_ids,
                strict_foreign_properties=strict_foreign_properties,
            )

        return document, metadata

    def fetch(self, url, inject_ids=True):  # type: (str, bool) -> Any
        if url in self.idx:
            return self.idx[url]
        try:
            text = self.fetch_text(url)
            if isinstance(text, bytes):
                textIO = StringIO(text.decode("utf-8"))
            else:
                textIO = StringIO(text)
            textIO.name = str(url)
            attachments = yaml.main.round_trip_load_all(textIO, preserve_quotes=True)
            result = next(attachments)

            if self.allow_attachments is not None and self.allow_attachments(result):
                i = 1
                for a in attachments:
                    self.idx["{}#attachment-{}".format(url, i)] = a
                    i += 1
            add_lc_filename(result, url)
        except yaml.error.MarkedYAMLError as e:
            raise to_validation_exception(e) from e
        if isinstance(result, CommentedMap) and inject_ids and bool(self.identifiers):
            for identifier in self.identifiers:
                if identifier not in result:
                    result[identifier] = url
                self.idx[
                    self.expand_url(result[identifier], url, scoped_id=True)
                ] = result
        self.idx[url] = result
        return result

    FieldType = TypeVar("FieldType", str, CommentedSeq, CommentedMap)

    def validate_scoped(self, field, link, docid):
        # type: (str, str, str) -> str
        split = urllib.parse.urlsplit(docid)
        sp = split.fragment.split("/")
        n = self.scoped_ref_fields[field]
        while n > 0 and len(sp) > 0:
            sp.pop()
            n -= 1
        tried = []
        while True:
            sp.append(link)
            url = urllib.parse.urlunsplit(
                (split.scheme, split.netloc, split.path, split.query, "/".join(sp))
            )
            tried.append(url)
            if url in self.idx:
                return url
            sp.pop()
            if len(sp) == 0:
                break
            sp.pop()
        if onWindows() and link.startswith("file:"):
            link = link.lower()
        raise ValidationException(
            "Field `{}` references unknown identifier `{}`, tried {}".format(
                field, link, ", ".join(tried)
            )
        )

    def validate_link(
        self,
        field,  # type: str
        link,  # type: Union[str, CommentedSeq, CommentedMap]
        docid,  # type: str
        all_doc_ids,  # type: Dict[str, str]
    ):
        # type: (...) -> Union[str, CommentedSeq, CommentedMap]
        if field in self.nolinkcheck:
            return link
        if isinstance(link, str):
            if field in self.vocab_fields:
                if (
                    link not in self.vocab
                    and link not in self.idx
                    and link not in self.rvocab
                ):
                    if field in self.scoped_ref_fields:
                        return self.validate_scoped(field, link, docid)
                    elif not self.check_exists(link):
                        raise ValidationException(
                            "Field `{}` contains undefined reference to `{}`".format(
                                field, link
                            )
                        )
            elif link not in self.idx and link not in self.rvocab:
                if field in self.scoped_ref_fields:
                    return self.validate_scoped(field, link, docid)
                elif not self.check_exists(link):
                    raise ValidationException(
                        "Field `{}` contains undefined reference to `{}`".format(
                            field, link
                        )
                    )
        elif isinstance(link, CommentedSeq):
            errors = []
            for n, i in enumerate(link):
                try:
                    link[n] = self.validate_link(field, i, docid, all_doc_ids)
                except ValidationException as v:
                    errors.append(v)
            if bool(errors):
                raise ValidationException("", None, errors)
        elif isinstance(link, CommentedMap):
            self.validate_links(link, docid, all_doc_ids)
        elif link is None:
            return link
        else:
            raise ValidationException(
                "`{}` field is {}, expected string, list, or a dict.".format(
                    field, type(link).__name__
                )
            )
        return link

    def getid(self, d):  # type: (Any) -> Optional[str]
        if isinstance(d, MutableMapping):
            for i in self.identifiers:
                if i in d:
                    idd = d[i]
                    if isinstance(idd, str):
                        return idd
        return None

    def validate_links(
        self,
        document,  # type: Union[CommentedMap, CommentedSeq, str, None]
        base_url,  # type: str
        all_doc_ids,  # type: Dict[str, str]
        strict_foreign_properties=False,  # type: bool
    ):  # type: (...) -> None
        docid = self.getid(document)
        if not docid:
            docid = base_url

        errors = []  # type: List[SchemaSaladException]
        iterator = None  # type: Any
        if isinstance(document, MutableSequence):
            iterator = enumerate(document)
        elif isinstance(document, MutableMapping):
            for d in self.url_fields:
                sl = SourceLine(document, d, str)
                try:
                    if d in document and d not in self.identity_links:
                        document[d] = self.validate_link(
                            d, document[d], docid, all_doc_ids
                        )
                except SchemaSaladException as v:
                    v = v.with_sourceline(sl)
                    if d == "$schemas" or (
                        d in self.foreign_properties and not strict_foreign_properties
                    ):
                        _logger.warning(v)
                    else:
                        errors.append(v)
            # TODO: Validator should local scope only in which
            # duplicated keys are prohibited.
            # See also https://github.com/common-workflow-language/common-workflow-language/issues/734  # noqa: B950
            # In the future, it should raise
            # ValidationException instead of _logger.warn
            try:
                for (
                    identifier
                ) in self.identifiers:  # validate that each id is defined uniquely
                    if identifier in document:
                        sl = SourceLine(document, identifier, str)
                        if (
                            document[identifier] in all_doc_ids
                            and sl.makeLead() != all_doc_ids[document[identifier]]
                        ):
                            _logger.warning(
                                "%s object %s `%s` previously defined",
                                all_doc_ids[document[identifier]],
                                identifier,
                                relname(document[identifier]),
                            )
                        else:
                            all_doc_ids[document[identifier]] = sl.makeLead()
                            break
            except ValidationException as v:
                errors.append(v.with_sourceline(sl))

            iterator = list(document.items())
        else:
            return

        for key, val in iterator:
            sl = SourceLine(document, key, str)
            try:
                self.validate_links(
                    val,
                    docid,
                    all_doc_ids,
                    strict_foreign_properties=strict_foreign_properties,
                )
            except ValidationException as v:
<<<<<<< HEAD
                if key in self.nolinkcheck or (
                    isinstance(key, string_types) and ":" in key
                ):
                    errors.append(v)
=======
                if key in self.nolinkcheck or (isinstance(key, str) and ":" in key):
                    _logger.warning(v)
>>>>>>> fbe70a3e
                else:
                    docid2 = self.getid(val)
                    if docid2 is not None:
                        errors.append(
                            ValidationException(
                                "checking object `{}`".format(relname(docid2)), sl, [v]
                            )
                        )
                    else:
                        if isinstance(key, str):
                            errors.append(
                                ValidationException(
                                    "checking field `{}`".format(key), sl, [v]
                                )
                            )
                        else:
                            errors.append(ValidationException("checking item", sl, [v]))
        if bool(errors):
            if len(errors) > 1:
                raise ValidationException("", None, errors)
            else:
                raise errors[0]
        return


D = TypeVar("D", CommentedMap, ContextType)


def _copy_dict_without_key(from_dict, filtered_key):
    # type: (D, Any) -> D
    new_dict = CommentedMap(from_dict.items())
    if filtered_key in new_dict:
        del new_dict[filtered_key]
    if isinstance(from_dict, CommentedMap):
        new_dict.lc.data = copy.copy(from_dict.lc.data)
        new_dict.lc.filename = from_dict.lc.filename
    return new_dict<|MERGE_RESOLUTION|>--- conflicted
+++ resolved
@@ -1396,15 +1396,8 @@
                     strict_foreign_properties=strict_foreign_properties,
                 )
             except ValidationException as v:
-<<<<<<< HEAD
-                if key in self.nolinkcheck or (
-                    isinstance(key, string_types) and ":" in key
-                ):
+                if key in self.nolinkcheck or (isinstance(key, str) and ":" in key):
                     errors.append(v)
-=======
-                if key in self.nolinkcheck or (isinstance(key, str) and ":" in key):
-                    _logger.warning(v)
->>>>>>> fbe70a3e
                 else:
                     docid2 = self.getid(val)
                     if docid2 is not None:

from __future__ import absolute_import
import sys
import os
import json
import hashlib
import logging
import collections

import six
from six.moves import range
from six.moves import urllib
from six import StringIO

import re
import copy


from . import validate
from .utils import aslist, flatten
from .sourceline import SourceLine, add_lc_filename, relname

import requests
from cachecontrol.wrapper import CacheControl
from cachecontrol.caches import FileCache
import ruamel.yaml as yaml
from ruamel.yaml.comments import CommentedSeq, CommentedMap

import rdflib
from rdflib import Graph
from rdflib.namespace import RDF, RDFS, OWL
from rdflib.plugins.parsers.notation3 import BadSyntax
import xml.sax
from typing import (cast, Any, AnyStr, Callable, Dict, List, Iterable,
        Optional, Set, Text, Tuple, TypeVar, Union)


_logger = logging.getLogger("salad")
ContextType = Dict[six.text_type, Union[Dict, six.text_type, Iterable[six.text_type]]]
DocumentType = TypeVar('DocumentType', CommentedSeq, CommentedMap)
DocumentOrStrType = TypeVar(
    'DocumentOrStrType', CommentedSeq, CommentedMap, six.text_type)

def file_uri(path, split_frag=False):  # type: (str, bool) -> str
    if path.startswith("file://"):
        return path
    if split_frag:
        pathsp = path.split("#", 2)
        frag = "#" + urllib.parse.quote(str(pathsp[1])) if len(pathsp) == 2 else ""
        urlpath = urllib.request.pathname2url(str(pathsp[0]))
    else:
        urlpath = urllib.request.pathname2url(path)
        frag = ""
    if urlpath.startswith("//"):
        return "file:%s%s" % (urlpath, frag)
    else:
        return "file://%s%s" % (urlpath, frag)

def uri_file_path(url):  # type: (str) -> str
    split = urllib.parse.urlsplit(url)
    if split.scheme == "file":
        return urllib.request.url2pathname(
            str(split.path)) + ("#" + urllib.parse.unquote(str(split.fragment))
                if bool(split.fragment) else "")
    else:
        raise ValueError("Not a file URI")

class NormDict(CommentedMap):

    def __init__(self, normalize=six.text_type):  # type: (Callable) -> None
        super(NormDict, self).__init__()
        self.normalize = normalize

    def __getitem__(self, key):  # type: (Any) -> Any
        return super(NormDict, self).__getitem__(self.normalize(key))

    def __setitem__(self, key, value):  # type: (Any, Any) -> Any
        return super(NormDict, self).__setitem__(self.normalize(key), value)

    def __delitem__(self, key):  # type: (Any) -> Any
        return super(NormDict, self).__delitem__(self.normalize(key))

    def __contains__(self, key):  # type: (Any) -> Any
        return super(NormDict, self).__contains__(self.normalize(key))


def merge_properties(a, b):  # type: (List[Any], List[Any]) -> Dict[Any, Any]
    c = {}
    for i in a:
        if i not in b:
            c[i] = a[i]
    for i in b:
        if i not in a:
            c[i] = b[i]
    for i in a:
        if i in b:
            c[i] = aslist(a[i]) + aslist(b[i])

    return c


def SubLoader(loader):  # type: (Loader) -> Loader
    return Loader(loader.ctx, schemagraph=loader.graph,
                  foreign_properties=loader.foreign_properties, idx=loader.idx,
                  cache=loader.cache, fetcher_constructor=loader.fetcher_constructor,
                  skip_schemas=loader.skip_schemas)

class Fetcher(object):
    def fetch_text(self, url):    # type: (Text) -> Text
        raise NotImplementedError()

    def check_exists(self, url):  # type: (Text) -> bool
        raise NotImplementedError()

    def urljoin(self, base_url, url):  # type: (Text, Text) -> Text
        raise NotImplementedError()


class DefaultFetcher(Fetcher):
    def __init__(self,
                 cache,   # type: Dict[Text, Text]
                 session  # type: Optional[requests.sessions.Session]
                 ):  # type: (...) -> None
        self.cache = cache
        self.session = session

    def fetch_text(self, url):
        # type: (Text) -> Text
        if url in self.cache:
            return self.cache[url]

        split = urllib.parse.urlsplit(url)
        scheme, path = split.scheme, split.path

        if scheme in [u'http', u'https'] and self.session is not None:
            try:
                resp = self.session.get(url)
                resp.raise_for_status()
            except Exception as e:
                raise RuntimeError(url, e)
            return resp.text
        elif scheme == 'file':
            try:
<<<<<<< HEAD
                with open(urllib.request.url2pathname(str(path)), 'wb') as fp:
=======
                # On Windows, url.path will be /drive:/path ; on Unix systems,
                # /path. As we want drive:/path instead of /drive:/path on Windows,
                # remove the leading /.
                if os.path.isabs(path[1:]):  # checking if pathis valid after removing front / or not
                    path = path[1:]
                with open(urllib.request.url2pathname(str(path))) as fp:
>>>>>>> eef27fa5
                    read = fp.read()
                    return read.decode("utf-8")
            except (OSError, IOError) as e:
                if e.filename == path:
                    raise RuntimeError(six.text_type(e))
                else:
                    raise RuntimeError('Error reading %s: %s' % (url, e))
        else:
            raise ValueError('Unsupported scheme in url: %s' % url)

    def check_exists(self, url):  # type: (Text) -> bool
        if url in self.cache:
            return True

        split = urllib.parse.urlsplit(url)
        scheme, path = split.scheme, split.path

        if scheme in [u'http', u'https'] and self.session is not None:
            try:
                resp = self.session.head(url)
                resp.raise_for_status()
            except Exception as e:
                return False
            return True
        elif scheme == 'file':
            return os.path.exists(urllib.request.url2pathname(str(path)))
        else:
            raise ValueError('Unsupported scheme in url: %s' % url)

    def urljoin(self, base_url, url):  # type: (Text, Text) -> Text

        # On windows urljoin consider drive name as scheme and forces it over base url's scheme,
        # here we are forcing base url's scheme over url
        if sys.platform == 'win32':
            if (base_url == url):
                return url
            basesplit = urllib.parse.urlsplit(base_url)
            if basesplit.scheme:
                split = urllib.parse.urlsplit(url)
                if split.scheme:
                    if split.scheme in ['http','https','file']:
                        url = urllib.parse.urlunsplit(('', split.netloc, split.path, split.query, split.fragment))
                    else:
                        url= urllib.parse.urlunsplit((basesplit.scheme, split.netloc, urllib.parse.urlunsplit((split.scheme, '', split.path,'', '')), split.query, split.fragment))
            return urllib.parse.urljoin(base_url, url)
        else:
            return urllib.parse.urljoin(base_url, url)

class Loader(object):
    def __init__(self,
                 ctx,                       # type: ContextType
                 schemagraph=None,          # type: rdflib.graph.Graph
                 foreign_properties=None,   # type: Set[Text]
                 idx=None,                  # type: Dict[Text, Union[CommentedMap, CommentedSeq, Text, None]]
                 cache=None,                # type: Dict[Text, Any]
                 session=None,              # type: requests.sessions.Session
                 fetcher_constructor=None,  # type: Callable[[Dict[Text, Text], requests.sessions.Session], Fetcher]
                 skip_schemas=None          # type: bool
                 ):
        # type: (...) -> None

        normalize = lambda url: urllib.parse.urlsplit(url).geturl()
        if idx is not None:
            self.idx = idx
        else:
            self.idx = NormDict(normalize)

        self.ctx = {}       # type: ContextType
        if schemagraph is not None:
            self.graph = schemagraph
        else:
            self.graph = rdflib.graph.Graph()

        if foreign_properties is not None:
            self.foreign_properties = foreign_properties
        else:
            self.foreign_properties = set()

        if cache is not None:
            self.cache = cache
        else:
            self.cache = {}

        if skip_schemas is not None:
            self.skip_schemas = skip_schemas
        else:
            self.skip_schemas = False

        if session is None:
            if "HOME" in os.environ:
                self.session = CacheControl(
                    requests.Session(),
                    cache=FileCache(os.path.join(os.environ["HOME"], ".cache", "salad")))
            elif "TMP" in os.environ:
                self.session = CacheControl(
                    requests.Session(),
                    cache=FileCache(os.path.join(os.environ["TMP"], ".cache", "salad")))
            else:
                self.session = CacheControl(
                    requests.Session(),
                    cache=FileCache("/tmp", ".cache", "salad"))
        else:
            self.session = session

        if fetcher_constructor is not None:
            self.fetcher_constructor = fetcher_constructor
        else:
            self.fetcher_constructor = DefaultFetcher
        self.fetcher = self.fetcher_constructor(self.cache, self.session)

        self.fetch_text = self.fetcher.fetch_text
        self.check_exists = self.fetcher.check_exists

        self.url_fields = set()         # type: Set[Text]
        self.scoped_ref_fields = {}     # type: Dict[Text, int]
        self.vocab_fields = set()       # type: Set[Text]
        self.identifiers = []           # type: List[Text]
        self.identity_links = set()     # type: Set[Text]
        self.standalone = None          # type: Optional[Set[Text]]
        self.nolinkcheck = set()        # type: Set[Text]
        self.vocab = {}                 # type: Dict[Text, Text]
        self.rvocab = {}                # type: Dict[Text, Text]
        self.idmap = {}                 # type: Dict[Text, Any]
        self.mapPredicate = {}          # type: Dict[Text, Text]
        self.type_dsl_fields = set()    # type: Set[Text]

        self.add_context(ctx)

    def expand_url(self,
                   url,                 # type: Text
                   base_url,            # type: Text
                   scoped_id=False,     # type: bool
                   vocab_term=False,    # type: bool
                   scoped_ref=None      # type: int
                   ):
        # type: (...) -> Text
        if url in (u"@id", u"@type"):
            return url

        if vocab_term and url in self.vocab:
            return url

        if bool(self.vocab) and u":" in url:
            prefix = url.split(u":")[0]
            if prefix in self.vocab:
                url = self.vocab[prefix] + url[len(prefix) + 1:]

        split = urllib.parse.urlsplit(url)

        if ((bool(split.scheme) and split.scheme in [u'http', u'https', u'file']) or url.startswith(u"$(")
            or url.startswith(u"${")):
            pass
        elif scoped_id and not bool(split.fragment):
            splitbase = urllib.parse.urlsplit(base_url)
            frg = u""
            if bool(splitbase.fragment):
                frg = splitbase.fragment + u"/" + split.path
            else:
                frg = split.path
            pt = splitbase.path if splitbase.path != '' else "/"
            url = urllib.parse.urlunsplit(
                (splitbase.scheme, splitbase.netloc, pt, splitbase.query, frg))
        elif scoped_ref is not None and not split.fragment:
            pass
        else:
            url = self.fetcher.urljoin(base_url, url)

        if vocab_term and url in self.rvocab:
            return self.rvocab[url]
        else:
            return url

    def _add_properties(self, s):  # type: (Text) -> None
        for _, _, rng in self.graph.triples((s, RDFS.range, None)):
            literal = ((six.text_type(rng).startswith(
                u"http://www.w3.org/2001/XMLSchema#") and
                not six.text_type(rng) == u"http://www.w3.org/2001/XMLSchema#anyURI")
                or six.text_type(rng) ==
                u"http://www.w3.org/2000/01/rdf-schema#Literal")
            if not literal:
                self.url_fields.add(six.text_type(s))
        self.foreign_properties.add(six.text_type(s))

    def add_namespaces(self, ns):  # type: (Dict[Text, Text]) -> None
        self.vocab.update(ns)

    def add_schemas(self, ns, base_url):
        # type: (Union[List[Text], Text], Text) -> None
        if self.skip_schemas:
            return
        for sch in aslist(ns):
            fetchurl = self.fetcher.urljoin(base_url, sch)
            if fetchurl not in self.cache:
                _logger.debug("Getting external schema %s", fetchurl)
                content = self.fetch_text(fetchurl)
                self.cache[fetchurl] = rdflib.graph.Graph()
                for fmt in ['xml', 'turtle', 'rdfa']:
                    try:
                        self.cache[fetchurl].parse(data=content, format=fmt, publicID=str(fetchurl))
                        self.graph += self.cache[fetchurl]
                        break
                    except xml.sax.SAXParseException:
                        pass
                    except TypeError:
                        pass
                    except BadSyntax:
                        pass

        for s, _, _ in self.graph.triples((None, RDF.type, RDF.Property)):
            self._add_properties(s)
        for s, _, o in self.graph.triples((None, RDFS.subPropertyOf, None)):
            self._add_properties(s)
            self._add_properties(o)
        for s, _, _ in self.graph.triples((None, RDFS.range, None)):
            self._add_properties(s)
        for s, _, _ in self.graph.triples((None, RDF.type, OWL.ObjectProperty)):
            self._add_properties(s)

        for s, _, _ in self.graph.triples((None, None, None)):
            self.idx[six.text_type(s)] = None

    def add_context(self, newcontext, baseuri=""):
        # type: (ContextType, Text) -> None
        if bool(self.vocab):
            raise validate.ValidationException(
                "Refreshing context that already has stuff in it")

        self.url_fields = set(("$schemas",))
        self.scoped_ref_fields = {}
        self.vocab_fields = set()
        self.identifiers = []
        self.identity_links = set()
        self.standalone = set()
        self.nolinkcheck = set()
        self.idmap = {}
        self.mapPredicate = {}
        self.vocab = {}
        self.rvocab = {}
        self.type_dsl_fields = set()

        self.ctx.update(_copy_dict_without_key(newcontext, u"@context"))

        _logger.debug("ctx is %s", self.ctx)

        for key, value in self.ctx.items():
            if value == u"@id":
                self.identifiers.append(key)
                self.identity_links.add(key)
            elif isinstance(value, dict) and value.get(u"@type") == u"@id":
                self.url_fields.add(key)
                if u"refScope" in value:
                    self.scoped_ref_fields[key] = value[u"refScope"]
                if value.get(u"identity", False):
                    self.identity_links.add(key)
            elif isinstance(value, dict) and value.get(u"@type") == u"@vocab":
                self.url_fields.add(key)
                self.vocab_fields.add(key)
                if u"refScope" in value:
                    self.scoped_ref_fields[key] = value[u"refScope"]
                if value.get(u"typeDSL"):
                    self.type_dsl_fields.add(key)
            if isinstance(value, dict) and value.get(u"noLinkCheck"):
                self.nolinkcheck.add(key)

            if isinstance(value, dict) and value.get(u"mapSubject"):
                self.idmap[key] = value[u"mapSubject"]

            if isinstance(value, dict) and value.get(u"mapPredicate"):
                self.mapPredicate[key] = value[u"mapPredicate"]

            if isinstance(value, dict) and u"@id" in value:
                self.vocab[key] = value[u"@id"]
            elif isinstance(value, six.string_types):
                self.vocab[key] = value

        for k, v in self.vocab.items():
            self.rvocab[self.expand_url(v, u"", scoped_id=False)] = k

        self.identifiers.sort()

        _logger.debug("identifiers is %s", self.identifiers)
        _logger.debug("identity_links is %s", self.identity_links)
        _logger.debug("url_fields is %s", self.url_fields)
        _logger.debug("vocab_fields is %s", self.vocab_fields)
        _logger.debug("vocab is %s", self.vocab)

    def resolve_ref(self,
                    ref,             # type: Union[CommentedMap, CommentedSeq, Text]
                    base_url=None,   # type: Text
                    checklinks=True  # type: bool
                    ):
        # type: (...) -> Tuple[Union[CommentedMap, CommentedSeq, Text, None], Dict[Text, Any]]

        lref = ref           # type: Union[CommentedMap, CommentedSeq, Text, None]
        obj = None           # type: Optional[CommentedMap]
        resolved_obj = None  # type: Optional[Union[CommentedMap, CommentedSeq, Text]]
        inc = False
        mixin = None         # type: Optional[Dict[Text, Any]]

        if not base_url:
            base_url = file_uri(os.getcwd()) + "/"

        sl = SourceLine(obj, None, ValueError)
        # If `ref` is a dict, look for special directives.
        if isinstance(lref, CommentedMap):
            obj = lref
            if "$import" in obj:
                sl = SourceLine(obj, "$import", RuntimeError)
                if len(obj) == 1:
                    lref = obj[u"$import"]
                    obj = None
                else:
                    raise sl.makeError(
                        u"'$import' must be the only field in %s"
                        % (six.text_type(obj)))
            elif "$include" in obj:
                sl = SourceLine(obj, "$include", RuntimeError)
                if len(obj) == 1:
                    lref = obj[u"$include"]
                    inc = True
                    obj = None
                else:
                    raise sl.makeError(
                        u"'$include' must be the only field in %s"
                        % (six.text_type(obj)))
            elif "$mixin" in obj:
                sl = SourceLine(obj, "$mixin", RuntimeError)
                lref = obj[u"$mixin"]
                mixin = obj
                obj = None
            else:
                lref = None
                for identifier in self.identifiers:
                    if identifier in obj:
                        lref = obj[identifier]
                        break
                if not lref:
                    raise sl.makeError(
                        u"Object `%s` does not have identifier field in %s"
                        % (relname(obj), self.identifiers))

        if not isinstance(lref, (str, six.text_type)):
            raise ValueError(u"Expected CommentedMap or string, got %s: `%s`"
                    % (type(lref), six.text_type(lref)))

        if isinstance(lref, (str, six.text_type)) and os.sep == "\\":
            # Convert Windows path separator in ref
            lref = lref.replace("\\", "/")

        url = self.expand_url(lref, base_url, scoped_id=(obj is not None))
        # Has this reference been loaded already?
        if url in self.idx and (not mixin):
            return self.idx[url], {}

        sl.raise_type = RuntimeError
        with sl:
            # "$include" directive means load raw text
            if inc:
                return self.fetch_text(url), {}

            doc = None
            if isinstance(obj, collections.MutableMapping):
                for identifier in self.identifiers:
                    obj[identifier] = url
                doc_url = url
            else:
                # Load structured document
                doc_url, frg = urllib.parse.urldefrag(url)
                if doc_url in self.idx and (not mixin):
                    # If the base document is in the index, it was already loaded,
                    # so if we didn't find the reference earlier then it must not
                    # exist.
                    raise validate.ValidationException(
                        u"Reference `#%s` not found in file `%s`."
                        % (frg, doc_url))
                doc = self.fetch(doc_url, inject_ids=(not mixin))

        # Recursively expand urls and resolve directives
        if bool(mixin):
            doc = copy.deepcopy(doc)
            doc.update(mixin)
            del doc["$mixin"]
            resolved_obj, metadata = self.resolve_all(
                doc, base_url, file_base=doc_url, checklinks=checklinks)
        else:
            resolved_obj, metadata = self.resolve_all(
                doc if doc else obj, doc_url, checklinks=checklinks)

        # Requested reference should be in the index now, otherwise it's a bad
        # reference
        if not bool(mixin):
            if url in self.idx:
                resolved_obj = self.idx[url]
            else:
                raise RuntimeError(
                    "Reference `%s` is not in the index. Index contains:\n  %s"
                    % (url, "\n  ".join(self.idx)))

        if isinstance(resolved_obj, CommentedMap):
            if u"$graph" in resolved_obj:
                metadata = _copy_dict_without_key(resolved_obj, u"$graph")
                return resolved_obj[u"$graph"], metadata
            else:
                return resolved_obj, metadata
        else:
            return resolved_obj, metadata

    def _resolve_idmap(self,
                       document,    # type: CommentedMap
                       loader       # type: Loader
                       ):
        # type: (...) -> None
        # Convert fields with mapSubject into lists
        # use mapPredicate if the mapped value isn't a dict.
        for idmapField in loader.idmap:
            if (idmapField in document):
                idmapFieldValue = document[idmapField]
                if (isinstance(idmapFieldValue, dict)
                        and "$import" not in idmapFieldValue
                        and "$include" not in idmapFieldValue):
                    ls = CommentedSeq()
                    for k in sorted(idmapFieldValue.keys()):
                        val = idmapFieldValue[k]
                        v = None  # type: Optional[CommentedMap]
                        if not isinstance(val, CommentedMap):
                            if idmapField in loader.mapPredicate:
                                v = CommentedMap(
                                    ((loader.mapPredicate[idmapField], val),))
                                v.lc.add_kv_line_col(
                                    loader.mapPredicate[idmapField],
                                    document[idmapField].lc.data[k])
                                v.lc.filename = document.lc.filename
                            else:
                                raise validate.ValidationException(
                                    "mapSubject '%s' value '%s' is not a dict"
                                    "and does not have a mapPredicate", k, v)
                        else:
                            v = val

                        v[loader.idmap[idmapField]] = k
                        v.lc.add_kv_line_col(loader.idmap[idmapField],
                                             document[idmapField].lc.data[k])
                        v.lc.filename = document.lc.filename

                        ls.lc.add_kv_line_col(
                            len(ls), document[idmapField].lc.data[k])

                        ls.lc.filename = document.lc.filename
                        ls.append(v)

                    document[idmapField] = ls

    typeDSLregex = re.compile(u"^([^[?]+)(\[\])?(\?)?$")

    def _type_dsl(self,
                  t,        # type: Union[Text, Dict, List]
                  lc,
                  filename):
        # type: (...) -> Union[Text, Dict[Text, Text], List[Union[Text, Dict[Text, Text]]]]

        if not isinstance(t, (str, six.text_type)):
            return t

        m = Loader.typeDSLregex.match(t)
        if not m:
            return t
        first = m.group(1)
        second = third = None
        if bool(m.group(2)):
            second = CommentedMap((("type", "array"),
                                   ("items", first)))
            second.lc.add_kv_line_col("type", lc)
            second.lc.add_kv_line_col("items", lc)
            second.lc.filename = filename
        if bool(m.group(3)):
            third = CommentedSeq([u"null", second or first])
            third.lc.add_kv_line_col(0, lc)
            third.lc.add_kv_line_col(1, lc)
            third.lc.filename = filename
        return third or second or first

    def _resolve_type_dsl(self,
                          document,  # type: CommentedMap
                          loader     # type: Loader
                          ):
        # type: (...) -> None
        for d in loader.type_dsl_fields:
            if d in document:
                datum2 = datum = document[d]
                if isinstance(datum, (str, six.text_type)):
                    datum2 = self._type_dsl(datum, document.lc.data[
                                            d], document.lc.filename)
                elif isinstance(datum, CommentedSeq):
                    datum2 = CommentedSeq()
                    for n, t in enumerate(datum):
                        datum2.lc.add_kv_line_col(
                            len(datum2), datum.lc.data[n])
                        datum2.append(self._type_dsl(
                            t, datum.lc.data[n], document.lc.filename))
                if isinstance(datum2, CommentedSeq):
                    datum3 = CommentedSeq()
                    seen = []  # type: List[Text]
                    for i, item in enumerate(datum2):
                        if isinstance(item, CommentedSeq):
                            for j, v in enumerate(item):
                                if v not in seen:
                                    datum3.lc.add_kv_line_col(
                                        len(datum3), item.lc.data[j])
                                    datum3.append(v)
                                    seen.append(v)
                        else:
                            if item not in seen:
                                datum3.lc.add_kv_line_col(
                                    len(datum3), datum2.lc.data[i])
                                datum3.append(item)
                                seen.append(item)
                    document[d] = datum3
                else:
                    document[d] = datum2

    def _resolve_identifier(self, document, loader, base_url):
        # type: (CommentedMap, Loader, Text) -> Text
        # Expand identifier field (usually 'id') to resolve scope
        for identifer in loader.identifiers:
            if identifer in document:
                if isinstance(document[identifer], six.string_types):
                    document[identifer] = loader.expand_url(
                        document[identifer], base_url, scoped_id=True)
                    if (document[identifer] not in loader.idx
                            or isinstance(
                                loader.idx[document[identifer]], six.string_types)):
                        loader.idx[document[identifer]] = document
                    base_url = document[identifer]
                else:
                    raise validate.ValidationException(
                        "identifier field '%s' must be a string"
                        % (document[identifer]))
        return base_url

    def _resolve_identity(self, document, loader, base_url):
        # type: (Dict[Text, List[Text]], Loader, Text) -> None
        # Resolve scope for identity fields (fields where the value is the
        # identity of a standalone node, such as enum symbols)
        for identifer in loader.identity_links:
            if identifer in document and isinstance(document[identifer], list):
                for n, v in enumerate(document[identifer]):
                    if isinstance(document[identifer][n], six.string_types):
                        document[identifer][n] = loader.expand_url(
                            document[identifer][n], base_url, scoped_id=True)
                        if document[identifer][n] not in loader.idx:
                            loader.idx[document[identifer][
                                n]] = document[identifer][n]

    def _normalize_fields(self, document, loader):
        # type: (Dict[Text, Text], Loader) -> None
        # Normalize fields which are prefixed or full URIn to vocabulary terms
        for d in list(document.keys()):
            d2 = loader.expand_url(d, u"", scoped_id=False, vocab_term=True)
            if d != d2:
                document[d2] = document[d]
                del document[d]

    def _resolve_uris(self,
                      document,  # type: Dict[Text, Union[Text, List[Text]]]
                      loader,    # type: Loader
                      base_url   # type: Text
                      ):
        # type: (...) -> None
        # Resolve remaining URLs based on document base
        for d in loader.url_fields:
            if d in document:
                datum = document[d]
                if isinstance(datum, (str, six.text_type)):
                    document[d] = loader.expand_url(
                        datum, base_url, scoped_id=False,
                        vocab_term=(d in loader.vocab_fields),
                        scoped_ref=self.scoped_ref_fields.get(d))
                elif isinstance(datum, list):
                    for i, url in enumerate(datum):
                        if isinstance(url, (str, six.text_type)):
                            datum[i] = loader.expand_url(
                                url, base_url, scoped_id=False,
                                vocab_term=(d in loader.vocab_fields),
                                scoped_ref=self.scoped_ref_fields.get(d))


    def resolve_all(self,
                    document,           # type: Union[CommentedMap, CommentedSeq]
                    base_url,           # type: Text
                    file_base=None,     # type: Text
                    checklinks=True     # type: bool
                    ):
        # type: (...) -> Tuple[Union[CommentedMap, CommentedSeq, Text, None], Dict[Text, Any]]
        loader = self
        metadata = CommentedMap()  # type: CommentedMap
        if file_base is None:
            file_base = base_url

        if isinstance(document, CommentedMap):
            # Handle $import and $include
            if (u'$import' in document or u'$include' in document):
                return self.resolve_ref(
                    document, base_url=file_base, checklinks=checklinks)
            elif u'$mixin' in document:
                return self.resolve_ref(
                    document, base_url=base_url, checklinks=checklinks)
        elif isinstance(document, CommentedSeq):
            pass
        elif isinstance(document, (list, dict)):
            raise Exception("Expected CommentedMap or CommentedSeq, got %s: `%s`" % (type(document), document))
        else:
            return (document, metadata)

        newctx = None  # type: Optional[Loader]
        if isinstance(document, CommentedMap):
            # Handle $base, $profile, $namespaces, $schemas and $graph
            if u"$base" in document:
                base_url = document[u"$base"]

            if u"$profile" in document:
                if newctx is None:
                    newctx = SubLoader(self)
                prof = self.fetch(document[u"$profile"])
                newctx.add_namespaces(document.get(u"$namespaces", {}))
                newctx.add_schemas(document.get(
                    u"$schemas", []), document[u"$profile"])

            if u"$namespaces" in document:
                if newctx is None:
                    newctx = SubLoader(self)
                newctx.add_namespaces(document[u"$namespaces"])

            if u"$schemas" in document:
                if newctx is None:
                    newctx = SubLoader(self)
                newctx.add_schemas(document[u"$schemas"], file_base)

            if newctx is not None:
                loader = newctx

            if u"$graph" in document:
                metadata = _copy_dict_without_key(document, u"$graph")
                document = document[u"$graph"]
                resolved_metadata = loader.resolve_all(
                    metadata, base_url, file_base=file_base,
                    checklinks=False)[0]
                if isinstance(resolved_metadata, dict):
                    metadata = resolved_metadata
                else:
                    raise validate.ValidationException(
                        "Validation error, metadata must be dict: %s"
                        % (resolved_metadata))

        if isinstance(document, CommentedMap):
            self._normalize_fields(document, loader)
            self._resolve_idmap(document, loader)
            self._resolve_type_dsl(document, loader)
            base_url = self._resolve_identifier(document, loader, base_url)
            self._resolve_identity(document, loader, base_url)
            self._resolve_uris(document, loader, base_url)

            try:
                for key, val in document.items():
                    document[key], _ = loader.resolve_all(
                        val, base_url, file_base=file_base, checklinks=False)
            except validate.ValidationException as v:
                _logger.warn("loader is %s", id(loader), exc_info=True)
                raise validate.ValidationException("(%s) (%s) Validation error in field %s:\n%s" % (
                    id(loader), file_base, key, validate.indent(six.text_type(v))))

        elif isinstance(document, CommentedSeq):
            i = 0
            try:
                while i < len(document):
                    val = document[i]
                    if isinstance(val, CommentedMap) and (u"$import" in val or u"$mixin" in val):
                        l, _ = loader.resolve_ref(
                            val, base_url=file_base, checklinks=False)
                        if isinstance(l, CommentedSeq):
                            lc = document.lc.data[i]
                            del document[i]
                            llen = len(l)
                            for j in range(len(document) + llen, i + llen, -1):
                                document.lc.data[
                                    j - 1] = document.lc.data[j - llen]
                            for item in l:
                                document.insert(i, item)
                                document.lc.data[i] = lc
                                i += 1
                        else:
                            document[i] = l
                            i += 1
                    else:
                        document[i], _ = loader.resolve_all(
                            val, base_url, file_base=file_base, checklinks=False)
                        i += 1
            except validate.ValidationException as v:
                _logger.warn("failed", exc_info=True)
                raise validate.ValidationException("(%s) (%s) Validation error in position %i:\n%s" % (
                    id(loader), file_base, i, validate.indent(six.text_type(v))))

            for identifer in loader.identity_links:
                if identifer in metadata:
                    if isinstance(metadata[identifer], (str, six.text_type)):
                        metadata[identifer] = loader.expand_url(
                            metadata[identifer], base_url, scoped_id=True)
                        loader.idx[metadata[identifer]] = document

        if checklinks:
            all_doc_ids={}  # type: Dict[Text, Text]
            self.validate_links(document, u"", all_doc_ids)

        return document, metadata

    def fetch(self, url, inject_ids=True):  # type: (Text, bool) -> Any
        if url in self.idx:
            return self.idx[url]
        try:
            text = self.fetch_text(url)
            if isinstance(text, bytes):
                textIO = StringIO(text.decode('utf-8'))
            else:
                textIO = StringIO(text)
            textIO.name = url    # type: ignore
            result = yaml.round_trip_load(textIO)
            add_lc_filename(result, url)
        except yaml.parser.ParserError as e:
            raise validate.ValidationException("Syntax error %s" % (e))
        if (isinstance(result, CommentedMap) and inject_ids
                and bool(self.identifiers)):
            for identifier in self.identifiers:
                if identifier not in result:
                    result[identifier] = url
                self.idx[self.expand_url(result[identifier], url)] = result
        else:
            self.idx[url] = result
        return result


    FieldType = TypeVar('FieldType', six.text_type, CommentedSeq, CommentedMap)

    def validate_scoped(self, field, link, docid):
        # type: (Text, Text, Text) -> Text
        split = urllib.parse.urlsplit(docid)
        sp = split.fragment.split(u"/")
        n = self.scoped_ref_fields[field]
        while n > 0 and len(sp) > 0:
            sp.pop()
            n -= 1
        tried = []
        while True:
            sp.append(link)
            url = urllib.parse.urlunsplit((
                split.scheme, split.netloc, split.path, split.query,
                u"/".join(sp)))
            tried.append(url)
            if url in self.idx:
                return url
            sp.pop()
            if len(sp) == 0:
                break
            sp.pop()
        raise validate.ValidationException(
            "Field `%s` references unknown identifier `%s`, tried %s" % (field, link, ", ".join(tried)))

    def validate_link(self, field, link, docid, all_doc_ids):
        # type: (Text, FieldType, Text, Dict[Text, Text]) -> FieldType
        if field in self.nolinkcheck:
            return link
        if isinstance(link, (str, six.text_type)):
            if field in self.vocab_fields:
                if (link not in self.vocab and link not in self.idx
                        and link not in self.rvocab):
                    if field in self.scoped_ref_fields:
                        return self.validate_scoped(field, link, docid)
                    elif not self.check_exists(link):
                        raise validate.ValidationException(
                            "Field `%s` contains undefined reference to `%s`" % (field, link))
            elif link not in self.idx and link not in self.rvocab:
                if field in self.scoped_ref_fields:
                    return self.validate_scoped(field, link, docid)
                elif not self.check_exists(link):
                    raise validate.ValidationException(
                        "Field `%s` contains undefined reference to `%s`"
                        % (field, link))
        elif isinstance(link, CommentedSeq):
            errors = []
            for n, i in enumerate(link):
                try:
                    link[n] = self.validate_link(field, i, docid, all_doc_ids)
                except validate.ValidationException as v:
                    errors.append(v)
            if bool(errors):
                raise validate.ValidationException(
                    "\n".join([six.text_type(e) for e in errors]))
        elif isinstance(link, CommentedMap):
            self.validate_links(link, docid, all_doc_ids)
        else:
            raise validate.ValidationException(
                "`%s` field is %s, expected string, list, or a dict."
                % (field, type(link).__name__))
        return link

    def getid(self, d):  # type: (Any) -> Optional[Text]
        if isinstance(d, dict):
            for i in self.identifiers:
                if i in d:
                    idd = d[i]
                    if isinstance(idd, (str, six.text_type)):
                        return idd
        return None

    def validate_links(self, document, base_url, all_doc_ids):
        # type: (Union[CommentedMap, CommentedSeq, Text, None], Text, Dict[Text, Text]) -> None
        docid = self.getid(document)
        if not docid:
            docid = base_url

        errors = []         # type: List[Exception]
        iterator = None     # type: Any
        if isinstance(document, list):
            iterator = enumerate(document)
        elif isinstance(document, dict):
            try:
                for d in self.url_fields:
                    sl = SourceLine(document, d, validate.ValidationException)
                    if d in document and d not in self.identity_links:
                        document[d] = self.validate_link(d, document[d], docid, all_doc_ids)
                for identifier in self.identifiers:  # validate that each id is defined uniquely
                    if identifier in document:
                        sl = SourceLine(document, identifier, validate.ValidationException)
                        if document[identifier] in all_doc_ids and sl.makeLead() != all_doc_ids[document[identifier]]:
                            raise validate.ValidationException(
                                "%s object %s `%s` previously defined" % (all_doc_ids[document[identifier]], identifier, relname(document[identifier]), ))
                        else:
                            all_doc_ids[document[identifier]] = sl.makeLead()
                            break
            except validate.ValidationException as v:
                errors.append(sl.makeError(six.text_type(v)))
            if hasattr(document, "iteritems"):
                iterator = six.iteritems(document)
            else:
                iterator = list(document.items())
        else:
            return

        for key, val in iterator:
            sl = SourceLine(document, key, validate.ValidationException)
            try:
                self.validate_links(val, docid, all_doc_ids)
            except validate.ValidationException as v:
                if key not in self.nolinkcheck:
                    docid2 = self.getid(val)
                    if docid2 is not None:
                        errors.append(sl.makeError("checking object `%s`\n%s"
                            % (relname(docid2), validate.indent(six.text_type(v)))))
                    else:
                        if isinstance(key, six.string_types):
                            errors.append(sl.makeError("checking field `%s`\n%s" % (
                                key, validate.indent(six.text_type(v)))))
                        else:
                            errors.append(sl.makeError("checking item\n%s" % (
                                validate.indent(six.text_type(v)))))
                else:
                    _logger.warn( validate.indent(six.text_type(v)))
        if bool(errors):
            if len(errors) > 1:
                raise validate.ValidationException(
                    u"\n".join([six.text_type(e) for e in errors]))
            else:
                raise errors[0]
        return


D = TypeVar('D', CommentedMap, ContextType)

def _copy_dict_without_key(from_dict, filtered_key):
    # type: (D, Any) -> D
    new_dict = copy.copy(from_dict)
    if filtered_key in new_dict:
        del new_dict[filtered_key]
    if isinstance(from_dict, CommentedMap):
        new_dict.lc.data = copy.copy(from_dict.lc.data)
        new_dict.lc.filename = from_dict.lc.filename
    return new_dict<|MERGE_RESOLUTION|>--- conflicted
+++ resolved
@@ -140,16 +140,12 @@
             return resp.text
         elif scheme == 'file':
             try:
-<<<<<<< HEAD
-                with open(urllib.request.url2pathname(str(path)), 'wb') as fp:
-=======
                 # On Windows, url.path will be /drive:/path ; on Unix systems,
                 # /path. As we want drive:/path instead of /drive:/path on Windows,
                 # remove the leading /.
                 if os.path.isabs(path[1:]):  # checking if pathis valid after removing front / or not
                     path = path[1:]
-                with open(urllib.request.url2pathname(str(path))) as fp:
->>>>>>> eef27fa5
+                with open(urllib.request.url2pathname(str(path)), 'wb') as fp:
                     read = fp.read()
                     return read.decode("utf-8")
             except (OSError, IOError) as e:

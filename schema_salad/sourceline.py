--- conflicted
+++ resolved
@@ -1,9 +1,3 @@
-<<<<<<< HEAD
-from __future__ import absolute_import
-
-=======
-import itertools
->>>>>>> 93cdd36a
 import os
 import re
 from typing import (

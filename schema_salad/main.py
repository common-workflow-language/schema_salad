--- conflicted
+++ resolved
@@ -14,11 +14,7 @@
 
 import pkg_resources  # part of setuptools
 
-<<<<<<< HEAD
-from typing import Any, Dict, List, Union, Text, cast
-=======
-from typing import Any, Dict, List, Union, Text, Tuple
->>>>>>> d654f83d
+from typing import Any, Dict, List, Union, Text, Tuple, cast
 
 from rdflib import Graph, plugin
 from rdflib.serializer import Serializer
@@ -100,13 +96,11 @@
         "--print-index", action="store_true", help="Print node index")
     exgroup.add_argument("--print-metadata",
                          action="store_true", help="Print document metadata")
-<<<<<<< HEAD
+
     exgroup.add_argument("--codegen", type=str, metavar="language", help="Generate classes in target language, currently supported: python")
 
-=======
     exgroup.add_argument("--print-oneline", action="store_true",
                          help="Print each error message in oneline")
->>>>>>> d654f83d
 
     exgroup = parser.add_mutually_exclusive_group()
     exgroup.add_argument("--strict", action="store_true", help="Strict validation (unrecognized or out of place fields are error)",

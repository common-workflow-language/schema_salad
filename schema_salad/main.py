--- conflicted
+++ resolved
@@ -95,11 +95,7 @@
         type=str,
         metavar="language",
         help="Generate classes in target language, currently supported: "
-<<<<<<< HEAD
-        "python, java, typescript, dotnet, dlang",
-=======
-        "python, java, typescript, dotnet, cpp",
->>>>>>> 7662c7f1
+        "python, java, typescript, dotnet, cpp, dlang",
     )
 
     parser.add_argument(
@@ -123,11 +119,7 @@
         metavar="dotted.package",
         default=None,
         help="Optional override of the package name which is other derived "
-<<<<<<< HEAD
-        "from the base URL (Java and Dlang only).",
-=======
-        "from the base URL (Java/TypeScript/.Net only).",
->>>>>>> 7662c7f1
+        "from the base URL (Java/TypeScript/.Net/Dlang only).",
     ),
 
     parser.add_argument(

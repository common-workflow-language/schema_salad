"""
Test schema-salad-doc.

(also known as schema-salad-tool --print-doc)

For convenience, tests are checking exact strings. In the event of changes in
the "mistune" package, makedoc.py, or other changes, feel free to modify the test
strings as long as the new HTML renders the same way in typical browsers.

Likewise, if the schema-salad metaschema changes and it is missing one or more
of the features tested below, then please copy those old features to a new file
and update the affected tests to use those new file(s).
"""

import hashlib
from io import StringIO

import pytest

from schema_salad.makedoc import makedoc

from .util import get_data


def test_schema_salad_inherit_docs() -> None:
    """Test schema-salad-doc when types inherit and override values from parent types."""
    schema_path = get_data("tests/inherited-attributes.yml")
    assert schema_path
    stdout = StringIO()
    makedoc(stdout, schema_path)

    # The parent ID documentation (i.e. Parent ID) must appear exactly once.
    assert 1 == stdout.getvalue().count("Parent ID")


@pytest.fixture
def metaschema_doc() -> str:
    """Pytest Fixture of the rendered HTML for the metaschema schema."""
    schema_path = get_data("schema_salad/metaschema/metaschema.yml")
    assert schema_path
    stdout = StringIO()
    makedoc(stdout, schema_path)
    return stdout.getvalue()


<<<<<<< HEAD
def test_doc_headings_target_anchor(metaschema_doc) -> None:
=======
def test_doc_headings_target_anchor(metaschema_doc: str) -> None:
>>>>>>> c8bbe258
    """Doc headers must have an id and section link."""
    assert (
        '<h1 id="Abstract" class="section">Abstract '
        '<a href="#Abstract">&sect;</a></h1>' in metaschema_doc
    )


<<<<<<< HEAD
def test_doc_render_table_of_contents(metaschema_doc) -> None:
=======
def test_doc_render_table_of_contents(metaschema_doc: str) -> None:
>>>>>>> c8bbe258
    """The special Table of Contents token must be replaced with a rendered table."""
    assert "!--ToC--" not in metaschema_doc


<<<<<<< HEAD
def test_plain_links_autolinked(metaschema_doc) -> None:
=======
def test_plain_links_autolinked(metaschema_doc: str) -> None:
>>>>>>> c8bbe258
    """Plan links should be treated as if they were wrapped in angle brackets."""
    assert (
        "This document is the product of the "
        '<a href="https://groups.google.com/forum/#!forum/common-workflow-language">'
        "Common Workflow Language working\ngroup</a>" in metaschema_doc
    )


def test_embedded_html_unescaped() -> None:
    """Raw HTML shouldn't get escaped."""
    schema_path = get_data("tests/inherited-attributes.yml")
    assert schema_path
    stdout = StringIO()
    makedoc(stdout, schema_path)
    html = stdout.getvalue()

    assert '<table class="table">' in html
    assert "&lt;table class=&quot;table&quot;&gt;" not in html


<<<<<<< HEAD
def test_multiline_list_entries_word_spacing(metaschema_doc) -> None:
=======
def test_multiline_list_entries_word_spacing(metaschema_doc: str) -> None:
>>>>>>> c8bbe258
    """Hanging indents in Markdown lists don't lead to wordsmushing."""
    assert "as itis poorly documented" not in metaschema_doc
    assert "base URI for the document used toresolve relative" not in metaschema_doc
    assert "The keys ofthe object are namespace prefixes" not in metaschema_doc
    assert (
        "This field may list URIreferences to documents in RDF-XML"
        not in metaschema_doc
    )
    assert "defines valid fields thatmake up a record type" not in metaschema_doc
    assert "set of symbols that arevalid value" not in metaschema_doc


<<<<<<< HEAD
def test_multiline_list_entries_without_indention(metaschema_doc) -> None:
=======
def test_multiline_list_entries_without_indention(metaschema_doc: str) -> None:
>>>>>>> c8bbe258
    """Hanging indents are not required in Markdown lists."""
    # See https://daringfireball.net/projects/markdown/syntax#list
    # and https://spec.commonmark.org/0.30/#example-290
    assert (
        "<li><p>At least one record definition object which defines valid fields that\n"
        "make up a record type.  Record field definitions include the valid types\n"
        "that may be assigned to each field and annotations to indicate fields\n"
        'that represent identifiers and links, described below in "Semantic\n'
        'Annotations".</p>\n'
        "</li>\n"
        "<li><p>Any number of enumerated type objects which define a set of finite "
        "set of symbols that are\n"
        "valid value of the type.</p>\n"
        "</li>\n"
        "<li><p>Any number of documentation objects which allow in-line "
        "documentation of the schema.</p>\n"
        "</li>" in metaschema_doc
    )
    assert (
        "<li>At least one record definition object which defines valid fields that</li>"
        not in metaschema_doc
    )


<<<<<<< HEAD
def test_detect_changes_in_html(metaschema_doc) -> None:
=======
def test_detect_changes_in_html(metaschema_doc: str) -> None:
>>>>>>> c8bbe258
    """Catch all for changes in HTML output, please adjust if the changes are innocent."""
    # If the hash changed because the metaschema itself changed (without changes
    # to makedoc.py or the version of mistune) then you can directly update the
    # hash value below.
    #
    # Otherwise, follow this procedure verify that the changed HTML rendering
    # is acceptable:
    # 1. Render the metaschema schema into using an older, known-working version
    #    of schema-salad:
    #    `schema-salad-doc schema_salad/metaschema/metaschem.yml > metaschema.orig.html`
    # 1. Render the metaschema schema into using proposed changed codebase
    #    `schema-salad-doc schema_salad/metaschema/metaschem.yml > metaschema.new.html`
    # 2. Confirm the other tests in this file pass using the new code/mistune,
    #    adjusting the test strings if the changes are truly innocent.
    # 3. Check the `diff` between the saved HTML pages to check for obvious problems
    #    `diff metaschema.orig.html metaschema.new.html`
    # 4. Check the HTML in both Firefox and Chrome, especially near areas
    #    of differences in the diff
    # 5. If the changes are agreeable, then update the hash below
    hasher = hashlib.sha256()
    hasher.update(metaschema_doc.encode("utf-8"))
    assert (
        hasher.hexdigest()
        == "6fdb6cc7a6c29538da5ba8778d6557d7e0a6ace0a0a4c18fc99e154265adf1bd"
    )<|MERGE_RESOLUTION|>--- conflicted
+++ resolved
@@ -43,11 +43,7 @@
     return stdout.getvalue()
 
 
-<<<<<<< HEAD
-def test_doc_headings_target_anchor(metaschema_doc) -> None:
-=======
 def test_doc_headings_target_anchor(metaschema_doc: str) -> None:
->>>>>>> c8bbe258
     """Doc headers must have an id and section link."""
     assert (
         '<h1 id="Abstract" class="section">Abstract '
@@ -55,20 +51,12 @@
     )
 
 
-<<<<<<< HEAD
-def test_doc_render_table_of_contents(metaschema_doc) -> None:
-=======
 def test_doc_render_table_of_contents(metaschema_doc: str) -> None:
->>>>>>> c8bbe258
     """The special Table of Contents token must be replaced with a rendered table."""
     assert "!--ToC--" not in metaschema_doc
 
 
-<<<<<<< HEAD
-def test_plain_links_autolinked(metaschema_doc) -> None:
-=======
 def test_plain_links_autolinked(metaschema_doc: str) -> None:
->>>>>>> c8bbe258
     """Plan links should be treated as if they were wrapped in angle brackets."""
     assert (
         "This document is the product of the "
@@ -89,11 +77,7 @@
     assert "&lt;table class=&quot;table&quot;&gt;" not in html
 
 
-<<<<<<< HEAD
-def test_multiline_list_entries_word_spacing(metaschema_doc) -> None:
-=======
 def test_multiline_list_entries_word_spacing(metaschema_doc: str) -> None:
->>>>>>> c8bbe258
     """Hanging indents in Markdown lists don't lead to wordsmushing."""
     assert "as itis poorly documented" not in metaschema_doc
     assert "base URI for the document used toresolve relative" not in metaschema_doc
@@ -106,11 +90,7 @@
     assert "set of symbols that arevalid value" not in metaschema_doc
 
 
-<<<<<<< HEAD
-def test_multiline_list_entries_without_indention(metaschema_doc) -> None:
-=======
 def test_multiline_list_entries_without_indention(metaschema_doc: str) -> None:
->>>>>>> c8bbe258
     """Hanging indents are not required in Markdown lists."""
     # See https://daringfireball.net/projects/markdown/syntax#list
     # and https://spec.commonmark.org/0.30/#example-290
@@ -135,11 +115,7 @@
     )
 
 
-<<<<<<< HEAD
-def test_detect_changes_in_html(metaschema_doc) -> None:
-=======
 def test_detect_changes_in_html(metaschema_doc: str) -> None:
->>>>>>> c8bbe258
     """Catch all for changes in HTML output, please adjust if the changes are innocent."""
     # If the hash changed because the metaschema itself changed (without changes
     # to makedoc.py or the version of mistune) then you can directly update the

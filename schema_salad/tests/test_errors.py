"""Tests of helpful error messages."""
import re

import pytest

import schema_salad
import schema_salad.main
from schema_salad.avro.schema import Names
from schema_salad.exceptions import ValidationException
from schema_salad.ref_resolver import Loader, file_uri
from schema_salad.schema import load_and_validate, load_schema
from schema_salad.sourceline import cmap

from .util import get_data


def test_errors() -> None:
    path = get_data("tests/test_schema/CommonWorkflowLanguage.yml")
    assert path
    document_loader, avsc_names, schema_metadata, metaschema_loader = load_schema(path)
    assert isinstance(avsc_names, Names)

    for t in (
        "test_schema/test1.cwl",
        "test_schema/test2.cwl",
        "test_schema/test3.cwl",
        "test_schema/test4.cwl",
        "test_schema/test5.cwl",
        "test_schema/test6.cwl",
        "test_schema/test7.cwl",
        "test_schema/test8.cwl",
        "test_schema/test9.cwl",
        "test_schema/test10.cwl",
        "test_schema/test11.cwl",
        "test_schema/test15.cwl",
    ):
        path2 = get_data("tests/" + t)
        assert path2
        with pytest.raises(ValidationException):
            try:
                load_and_validate(
                    document_loader,
                    avsc_names,
                    path2,
                    True,
                )
            except ValidationException as e:
                print("\n", e)
                raise


def test_error_message1() -> None:
    path = get_data("tests/test_schema/CommonWorkflowLanguage.yml")
    assert path
    document_loader, avsc_names, schema_metadata, metaschema_loader = load_schema(path)
    assert isinstance(avsc_names, Names)

    t = "test_schema/test1.cwl"
    match = (
        r"""^.+test1\.cwl:2:1: Object\s+'.+test1\.cwl'\s+is\s+not valid """
        + r"""because\s+tried 'Workflow'\s+but
\s+\* missing\s+required\s+field\s+'inputs'
\s+\* missing\s+required\s+field\s+'outputs'
\s+\* missing\s+required\s+field\s+'steps'$"""
    )
    path2 = get_data("tests/" + t)
    assert path2
    with pytest.raises(ValidationException, match=match):
        load_and_validate(document_loader, avsc_names, path2, True)


def test_error_message2() -> None:
    path = get_data("tests/test_schema/CommonWorkflowLanguage.yml")
    assert path
    document_loader, avsc_names, schema_metadata, metaschema_loader = load_schema(path)
    assert isinstance(avsc_names, Names)

    t = "test_schema/test2.cwl"
    match = (
        r"""
^.+test2\.cwl:2:1: Field """
        r"""'class'\s+contains\s+undefined\s+reference\s+to\s+'file://.+/schema_salad/tests/test_schema/xWorkflow'$"""[
            1:
        ]
    )
    path2 = get_data("tests/" + t)
    assert path2
    with pytest.raises(ValidationException, match=match):
        load_and_validate(document_loader, avsc_names, path2, True)


def test_error_message3() -> None:
    path = get_data("tests/test_schema/CommonWorkflowLanguage.yml")
    assert path
    document_loader, avsc_names, schema_metadata, metaschema_loader = load_schema(path)
    assert isinstance(avsc_names, Names)

    t = "test_schema/test3.cwl"
    match = r"""
<<<<<<< HEAD
^.+test3\.cwl:6:1: checking field\s+`outputs`
.+test3\.cwl:7:3:   checking object\s+`.+test3\.cwl#bar`
\s+Field `type`\s+references\s+unknown\s+identifier\s+`xstring`,\s+tried
=======
^.+test3\.cwl:5:1: checking field\s+'outputs'
.+test3\.cwl:6:3:   checking object\s+'.+test3\.cwl#bar'
\s+Field 'type'\s+references\s+unknown\s+identifier\s+'xstring',\s+tried
>>>>>>> ebcd8ae8
\s+file://.+/tests/test_schema/test3\.cwl#xstring$"""[
        1:
    ]
    with pytest.raises(ValidationException, match=match):
        load_and_validate(document_loader, avsc_names, str(get_data("tests/" + t)), True)


def test_error_message4() -> None:
    path = get_data("tests/test_schema/CommonWorkflowLanguage.yml")
    assert path
    document_loader, avsc_names, schema_metadata, metaschema_loader = load_schema(path)
    assert isinstance(avsc_names, Names)

    t = "test_schema/test4.cwl"
    match = r"""
<<<<<<< HEAD
^.+test4\.cwl:6:1: checking field\s+`outputs`
.+test4\.cwl:7:3:   checking object\s+`.+test4\.cwl#bar`
=======
^.+test4\.cwl:5:1: checking field\s+'outputs'
.+test4\.cwl:6:3:   checking object\s+'.+test4\.cwl#bar'
>>>>>>> ebcd8ae8
\s+'type'\s+field\s+is\s+int,\s+expected\s+string,\s+list,\s+or\s+a\s+dict.$"""[
        1:
    ]
    with pytest.raises(ValidationException, match=match):
        load_and_validate(document_loader, avsc_names, str(get_data("tests/" + t)), True)


def test_error_message5() -> None:
    path = get_data("tests/test_schema/CommonWorkflowLanguage.yml")
    assert path
    document_loader, avsc_names, schema_metadata, metaschema_loader = load_schema(path)
    assert isinstance(avsc_names, Names)

    t = "test_schema/test5.cwl"
    match = r"""
<<<<<<< HEAD
^.+test5\.cwl:2:1: Object\s+`.+test5\.cwl`\s+is\s+not valid because
\s+tried `Workflow`\s+but
.+test5\.cwl:8:1:     the `steps`\s+field\s+is\s+not\s+valid\s+because
=======
^.+test5\.cwl:2:1: Object\s+'.+test5\.cwl'\s+is\s+not valid because
\s+tried 'Workflow'\s+but
.+test5\.cwl:7:1:     the 'steps'\s+field\s+is\s+not\s+valid\s+because
>>>>>>> ebcd8ae8
\s+tried array\s+of\s+<WorkflowStep>\s+but
.+test5\.cwl:8:9:         item is\s+invalid\s+because
\s+is not a\s+dict$"""[
        1:
    ]
    with pytest.raises(ValidationException, match=match):
        load_and_validate(document_loader, avsc_names, str(get_data("tests/" + t)), True)


def test_error_message7() -> None:
    path = get_data("tests/test_schema/CommonWorkflowLanguage.yml")
    assert path
    document_loader, avsc_names, schema_metadata, metaschema_loader = load_schema(path)
    assert isinstance(avsc_names, Names)

    t = "test_schema/test7.cwl"
    match = (
<<<<<<< HEAD
        r"""^.+test7\.cwl:2:1:\s+Object\s+`.+test7\.cwl`\s+is\s+not valid because
\s+tried `Workflow`\s+but
.+test7\.cwl:8:1:\s+the `steps`\s+field\s+is\s+not\s+valid\s+because
\s+tried array\s+of\s+<WorkflowStep>\s+but
.+test7\.cwl:9:3:\s+item is\s+invalid\s+because
\s+\* missing\s+required\s+field\s+`run`
.+test7\.cwl:10:5:\s+\* invalid\s+field\s+`scatter_method`,\s+expected\s+one """
=======
        r"""^.+test7\.cwl:2:1: Object\s+'.+test7\.cwl'\s+is\s+not valid because
\s+tried 'Workflow'\s+but
.+test7\.cwl:7:1:     the 'steps'\s+field\s+is\s+not\s+valid\s+because
\s+tried array\s+of\s+<WorkflowStep>\s+but
.+test7\.cwl:8:3:         item is\s+invalid\s+because
\s+\* missing\s+required\s+field\s+'run'
.+test7\.cwl:9:5:           \* invalid\s+field\s+'scatter_method',\s+expected\s+one """
>>>>>>> ebcd8ae8
        + r"""of:\s+'id',\s+'in', 'out',\s+'requirements',\s+'hints',\s+"""
        + r"""'label',\s+'doc',\s+'run',\s+'scatter',\s+'scatterMethod'$"""
    )
    with pytest.raises(ValidationException, match=match):
        load_and_validate(document_loader, avsc_names, str(get_data("tests/" + t)), True)


def test_error_message8() -> None:
    path = get_data("tests/test_schema/CommonWorkflowLanguage.yml")
    assert path
    document_loader, avsc_names, schema_metadata, metaschema_loader = load_schema(path)
    assert isinstance(avsc_names, Names)

    t = "test_schema/test8.cwl"
    match = (
        r"""
<<<<<<< HEAD
^.+test8\.cwl:8:1:\s+checking field\s+`steps`
.+test8\.cwl:9:3:\s+checking object\s+`.+test8\.cwl#step1`
.+test8\.cwl:10:5:\s+"""
        r"""Field\s+`scatterMethod`\s+contains\s+undefined\s+reference\s+to\s+`file:///.+/tests/test_schema/abc`$"""[
=======
^.+test8\.cwl:7:1: checking field\s+'steps'
.+test8\.cwl:8:3:   checking object\s+'.+test8\.cwl#step1'
.+test8\.cwl:9:5:     """
        r"""Field\s+'scatterMethod'\s+contains\s+undefined\s+reference\s+to\s+'file:///.+/tests/test_schema/abc'$"""[
>>>>>>> ebcd8ae8
            1:
        ]
    )
    with pytest.raises(ValidationException, match=match):
        load_and_validate(document_loader, avsc_names, str(get_data("tests/" + t)), True)


def test_error_message9() -> None:
    path = get_data("tests/test_schema/CommonWorkflowLanguage.yml")
    assert path
    document_loader, avsc_names, schema_metadata, metaschema_loader = load_schema(path)
    assert isinstance(avsc_names, Names)

    t = "test_schema/test9.cwl"
    match = (
<<<<<<< HEAD
        r"""^.+test9\.cwl:8:1:\s+checking field\s+`steps`
.+test9\.cwl:9:3:\s+checking object\s+`.+test9\.cwl#step1`
.+test9\.cwl:10:5:\s+'scatterMethod'\s+field\s+is\s+"""
=======
        r"""^.+test9\.cwl:7:1: checking field\s+'steps'
.+test9\.cwl:8:3:   checking object\s+'.+test9\.cwl#step1'
.+test9\.cwl:9:5:     'scatterMethod'\s+field\s+is\s+"""
>>>>>>> ebcd8ae8
        + r"""int,\s+expected\s+string,\s+list,\s+or a\s+dict.$"""
    )
    with pytest.raises(ValidationException, match=match):
        load_and_validate(document_loader, avsc_names, str(get_data("tests/" + t)), True)


def test_error_message10() -> None:
    path = get_data("tests/test_schema/CommonWorkflowLanguage.yml")
    assert path
    document_loader, avsc_names, schema_metadata, metaschema_loader = load_schema(path)
    assert isinstance(avsc_names, Names)

    t = "test_schema/test10.cwl"
    match = r"""
<<<<<<< HEAD
^.+test10\.cwl:2:1:\s+Object\s+`.+test10\.cwl`\s+is\s+not\s+valid\s+because
\s+tried `Workflow`\s+but
.+test10\.cwl:8:1:\s+the `steps`\s+field\s+is\s+not\s+valid\s+because
\s+tried array\s+of\s+<WorkflowStep>\s+but
.+test10\.cwl:9:3:\s+item is\s+invalid\s+because
\s+\* missing\s+required\s+field\s+`run`
.+test10\.cwl:10:5:\s+\* the\s+`scatterMethod`\s+field\s+is\s+not\s+valid\s+because
=======
^.+test10\.cwl:2:1: Object\s+'.+test10\.cwl'\s+is\s+not\s+valid\s+because
\s+tried 'Workflow'\s+but
.+test10\.cwl:7:1:     the 'steps'\s+field\s+is\s+not\s+valid\s+because
\s+tried array\s+of\s+<WorkflowStep>\s+but
.+test10\.cwl:8:3:         item is\s+invalid\s+because
\s+\* missing\s+required\s+field\s+'run'
.+test10\.cwl:9:5:           \* the\s+'scatterMethod'\s+field\s+is\s+not\s+valid\s+because
>>>>>>> ebcd8ae8
\s+value\s+is\s+a\s+CommentedSeq,\s+expected\s+null\s+or\s+ScatterMethod$"""[
        1:
    ]
    with pytest.raises(ValidationException, match=match):
        load_and_validate(document_loader, avsc_names, str(get_data("tests/" + t)), True)

"     "
"     "
def test_error_message11() -> None:
    path = get_data("tests/test_schema/CommonWorkflowLanguage.yml")
    assert path
    document_loader, avsc_names, schema_metadata, metaschema_loader = load_schema(path)
    assert isinstance(avsc_names, Names)

    t = "test_schema/test11.cwl"
    match = (
        r"""
<<<<<<< HEAD
^.+test11\.cwl:8:1:\s+checking field\s+`steps`
.+test11\.cwl:9:3:\s+checking object\s+`.+test11\.cwl#step1`
.+test11\.cwl:10:5:\s+"""
        r"""Field `run`\s+contains\s+undefined\s+reference\s+to\s+`file://.+/tests/test_schema/blub\.cwl`$"""[
=======
^.+test11\.cwl:7:1: checking field\s+'steps'
.+test11\.cwl:8:3:   checking object\s+'.+test11\.cwl#step1'
.+test11\.cwl:9:5:     """
        r"""Field 'run'\s+contains\s+undefined\s+reference\s+to\s+'file://.+/tests/test_schema/blub\.cwl'$"""[
>>>>>>> ebcd8ae8
            1:
        ]
    )
    with pytest.raises(ValidationException, match=match):
        load_and_validate(document_loader, avsc_names, str(get_data("tests/" + t)), True)


def test_error_message15() -> None:
    path = get_data("tests/test_schema/CommonWorkflowLanguage.yml")
    assert path
    document_loader, avsc_names, schema_metadata, metaschema_loader = load_schema(path)
    assert isinstance(avsc_names, Names)

    t = "test_schema/test15.cwl"
    match = (
        r"""^.+test15\.cwl:3:1:\s+Object\s+'.+test15\.cwl'\s+is not valid because
\s+tried\s+'CommandLineTool'\s+but
<<<<<<< HEAD
.+test15\.cwl:6:1:\s+the\s+'inputs'\s+field\s+is\s+not valid\s+because
.+test15\.cwl:7:3:\s+item\s+is\s+invalid\s+because
.+test15\.cwl:9:5:\s+the\s+'inputBinding'\s+field\s+is\s+not\s+valid\s+because
.+tried\s+CommandLineBinding\s+but
.+test15\.cwl:11:7:\s+\*\s+invalid\s+field\s+'invalid_field',\s+expected\s+"""
        + r"""one\s+of:\s+'loadContents',\s+'position',\s+'prefix',\s+'separate',"""
        + r"""\s+'itemSeparator',\s+'valueFrom',\s+'shellQuote'
.+test15\.cwl:12:7:\s+\*\s+invalid\s+field\s+'another_invalid_field',"""
=======
.+test15\.cwl:6:1:\s+the 'inputs'\s+field\s+is\s+not valid\s+because
.+test15\.cwl:7:3:\s+item is\s+invalid\s+because
.+test15\.cwl:9:5:\s+the\s+'inputBinding'\s+field\s+is\s+not\s+valid\s+because
.+tried\s+CommandLineBinding\s+but
.+test15\.cwl:11:7:             \*\s+invalid\s+field\s+'invalid_field',\s+expected\s+"""
        + r"""one\s+of:\s+'loadContents',\s+'position',\s+'prefix',\s+'separate',"""
        + r"""\s+'itemSeparator',\s+'valueFrom',\s+'shellQuote'
.+test15\.cwl:12:7:             \*\s+invalid\s+field\s+'another_invalid_field',"""
>>>>>>> ebcd8ae8
        + r"""\s+expected one\s+of:\s+'loadContents',\s+'position',\s+'prefix',"""
        + r"""\s+'separate',\s+'itemSeparator',\s+'valueFrom',\s+'shellQuote'$"""
    )
    with pytest.raises(ValidationException, match=match):
        load_and_validate(document_loader, avsc_names, str(get_data("tests/" + t)), True)


@pytest.mark.skip(
    "See https://github.com/common-workflow-language/common-workflow-language/issues/734"  # noqa: B950
)
def test_errors_previously_defined_dict_key() -> None:
    path = get_data("tests/test_schema/CommonWorkflowLanguage.yml")
    assert path
    document_loader, avsc_names, schema_metadata, metaschema_loader = load_schema(path)
    assert isinstance(avsc_names, Names)

    for t in (
        "test_schema/test12.cwl",
        "test_schema/test13.cwl",
        "test_schema/test14.cwl",
    ):
        with pytest.raises(ValidationException):
            try:
                load_and_validate(
                    document_loader,
                    avsc_names,
                    str(get_data("tests/" + t)),
                    True,
                )
            except ValidationException as e:
                print("\n", e)
                raise


def test_bad_schema() -> None:
    path = get_data("tests/bad_schema.yml")
    assert path
    assert 1 == schema_salad.main.main(argsl=[path])
    path2 = get_data("tests/bad_schema.yml")
    assert path2
    assert 1 == schema_salad.main.main(argsl=["--print-avro", path2])


def test_bad_schema2() -> None:
    path = get_data("tests/bad_schema2.yml")
    assert path
    assert 1 == schema_salad.main.main(argsl=[path])


def test_namespaces_type() -> None:
    """Confirm helpful error message when $namespaces is the wrong type."""
    with pytest.raises(
        ValidationException,
        match=re.escape("test:1:1: $namespaces must be a dictionary"),
    ):
        ldr, _, _, _ = schema_salad.schema.load_schema(
            cmap(
                {
                    "$base": "Y",
                    "name": "X",
                    "$namespaces": ["http://example.com/foo#"],
                    "$graph": [
                        {
                            "name": "ExampleType",
                            "type": "enum",
                            "symbols": ["asym", "bsym"],
                        }
                    ],
                }
            )
        )


def test_namespaces_undeclared(caplog: pytest.LogCaptureFixture) -> None:
    """Confirm warning message a namespace is used but not declared."""

    ldr, _, _, _ = schema_salad.schema.load_schema(
        cmap(
            {
                "$base": "Y",
                "name": "X",
                "$graph": [
                    {
                        "name": "namesp:ExampleType",
                        "type": "enum",
                        "symbols": ["asym", "bsym"],
                    }
                ],
            }
        )
    )

    match = (
        r""".*URI prefix 'namesp' of 'namesp:ExampleType' not recognized, """
        r"""are you missing a \$namespaces section?.*"""
    )

    assert re.match(match, caplog.text)


def test_not_a_namespace1(caplog: pytest.LogCaptureFixture) -> None:
    """Confirm no warning when relative id contains a colon but prefix doesn't look like a namespace."""

    ldr, _, _, _ = schema_salad.schema.load_schema(
        cmap(
            {
                "$base": "Y",
                "name": "X",
                "$graph": [
                    {
                        "name": "foo/colon:ExampleType",
                        "type": "enum",
                        "symbols": ["asym", "bsym"],
                    }
                ],
            }
        )
    )

    assert caplog.text == ""


def test_not_a_namespace2(caplog: pytest.LogCaptureFixture) -> None:
    """Confirm no warning when relative id contains a colon but prefix doesn't look like a namespace."""

    ldr, _, _, _ = schema_salad.schema.load_schema(
        cmap(
            {
                "$base": "Y",
                "name": "X",
                "$graph": [
                    {
                        "name": "foo#colon:ExampleType",
                        "type": "enum",
                        "symbols": ["asym", "bsym"],
                    }
                ],
            }
        )
    )

    assert caplog.text == ""


def test_not_a_namespace3(caplog: pytest.LogCaptureFixture) -> None:
    """Confirm no warning when relative id starts with a colon."""

    ldr, _, _, _ = schema_salad.schema.load_schema(
        cmap(
            {
                "$base": "Y",
                "name": "X",
                "$graph": [
                    {
                        "name": ":ExampleType",
                        "type": "enum",
                        "symbols": ["asym", "bsym"],
                    }
                ],
            }
        )
    )

    assert caplog.text == ""


def test_schemas_type() -> None:
    """Confirm helpful error message when $schemas is the wrong type."""
    path = get_data("tests/EDAM.owl")
    assert path
    with pytest.raises(
        ValidationException,
        match=re.escape("test:1:1: $schemas must be a string or a list of string"),
    ):
        ra, _ = Loader({}).resolve_all(
            cmap(
                {
                    "$schemas": {"wrong": file_uri(path)},
                    "edam:has_format": "edam:format_1915",
                }
            ),
            "",
        )<|MERGE_RESOLUTION|>--- conflicted
+++ resolved
@@ -97,15 +97,9 @@
 
     t = "test_schema/test3.cwl"
     match = r"""
-<<<<<<< HEAD
-^.+test3\.cwl:6:1: checking field\s+`outputs`
-.+test3\.cwl:7:3:   checking object\s+`.+test3\.cwl#bar`
-\s+Field `type`\s+references\s+unknown\s+identifier\s+`xstring`,\s+tried
-=======
 ^.+test3\.cwl:5:1: checking field\s+'outputs'
 .+test3\.cwl:6:3:   checking object\s+'.+test3\.cwl#bar'
 \s+Field 'type'\s+references\s+unknown\s+identifier\s+'xstring',\s+tried
->>>>>>> ebcd8ae8
 \s+file://.+/tests/test_schema/test3\.cwl#xstring$"""[
         1:
     ]
@@ -121,13 +115,8 @@
 
     t = "test_schema/test4.cwl"
     match = r"""
-<<<<<<< HEAD
-^.+test4\.cwl:6:1: checking field\s+`outputs`
-.+test4\.cwl:7:3:   checking object\s+`.+test4\.cwl#bar`
-=======
 ^.+test4\.cwl:5:1: checking field\s+'outputs'
 .+test4\.cwl:6:3:   checking object\s+'.+test4\.cwl#bar'
->>>>>>> ebcd8ae8
 \s+'type'\s+field\s+is\s+int,\s+expected\s+string,\s+list,\s+or\s+a\s+dict.$"""[
         1:
     ]
@@ -143,15 +132,9 @@
 
     t = "test_schema/test5.cwl"
     match = r"""
-<<<<<<< HEAD
-^.+test5\.cwl:2:1: Object\s+`.+test5\.cwl`\s+is\s+not valid because
-\s+tried `Workflow`\s+but
-.+test5\.cwl:8:1:     the `steps`\s+field\s+is\s+not\s+valid\s+because
-=======
 ^.+test5\.cwl:2:1: Object\s+'.+test5\.cwl'\s+is\s+not valid because
 \s+tried 'Workflow'\s+but
 .+test5\.cwl:7:1:     the 'steps'\s+field\s+is\s+not\s+valid\s+because
->>>>>>> ebcd8ae8
 \s+tried array\s+of\s+<WorkflowStep>\s+but
 .+test5\.cwl:8:9:         item is\s+invalid\s+because
 \s+is not a\s+dict$"""[
@@ -169,15 +152,6 @@
 
     t = "test_schema/test7.cwl"
     match = (
-<<<<<<< HEAD
-        r"""^.+test7\.cwl:2:1:\s+Object\s+`.+test7\.cwl`\s+is\s+not valid because
-\s+tried `Workflow`\s+but
-.+test7\.cwl:8:1:\s+the `steps`\s+field\s+is\s+not\s+valid\s+because
-\s+tried array\s+of\s+<WorkflowStep>\s+but
-.+test7\.cwl:9:3:\s+item is\s+invalid\s+because
-\s+\* missing\s+required\s+field\s+`run`
-.+test7\.cwl:10:5:\s+\* invalid\s+field\s+`scatter_method`,\s+expected\s+one """
-=======
         r"""^.+test7\.cwl:2:1: Object\s+'.+test7\.cwl'\s+is\s+not valid because
 \s+tried 'Workflow'\s+but
 .+test7\.cwl:7:1:     the 'steps'\s+field\s+is\s+not\s+valid\s+because
@@ -185,7 +159,6 @@
 .+test7\.cwl:8:3:         item is\s+invalid\s+because
 \s+\* missing\s+required\s+field\s+'run'
 .+test7\.cwl:9:5:           \* invalid\s+field\s+'scatter_method',\s+expected\s+one """
->>>>>>> ebcd8ae8
         + r"""of:\s+'id',\s+'in', 'out',\s+'requirements',\s+'hints',\s+"""
         + r"""'label',\s+'doc',\s+'run',\s+'scatter',\s+'scatterMethod'$"""
     )
@@ -202,17 +175,10 @@
     t = "test_schema/test8.cwl"
     match = (
         r"""
-<<<<<<< HEAD
-^.+test8\.cwl:8:1:\s+checking field\s+`steps`
-.+test8\.cwl:9:3:\s+checking object\s+`.+test8\.cwl#step1`
-.+test8\.cwl:10:5:\s+"""
-        r"""Field\s+`scatterMethod`\s+contains\s+undefined\s+reference\s+to\s+`file:///.+/tests/test_schema/abc`$"""[
-=======
 ^.+test8\.cwl:7:1: checking field\s+'steps'
 .+test8\.cwl:8:3:   checking object\s+'.+test8\.cwl#step1'
 .+test8\.cwl:9:5:     """
         r"""Field\s+'scatterMethod'\s+contains\s+undefined\s+reference\s+to\s+'file:///.+/tests/test_schema/abc'$"""[
->>>>>>> ebcd8ae8
             1:
         ]
     )
@@ -228,15 +194,9 @@
 
     t = "test_schema/test9.cwl"
     match = (
-<<<<<<< HEAD
-        r"""^.+test9\.cwl:8:1:\s+checking field\s+`steps`
-.+test9\.cwl:9:3:\s+checking object\s+`.+test9\.cwl#step1`
-.+test9\.cwl:10:5:\s+'scatterMethod'\s+field\s+is\s+"""
-=======
         r"""^.+test9\.cwl:7:1: checking field\s+'steps'
 .+test9\.cwl:8:3:   checking object\s+'.+test9\.cwl#step1'
 .+test9\.cwl:9:5:     'scatterMethod'\s+field\s+is\s+"""
->>>>>>> ebcd8ae8
         + r"""int,\s+expected\s+string,\s+list,\s+or a\s+dict.$"""
     )
     with pytest.raises(ValidationException, match=match):
@@ -251,15 +211,6 @@
 
     t = "test_schema/test10.cwl"
     match = r"""
-<<<<<<< HEAD
-^.+test10\.cwl:2:1:\s+Object\s+`.+test10\.cwl`\s+is\s+not\s+valid\s+because
-\s+tried `Workflow`\s+but
-.+test10\.cwl:8:1:\s+the `steps`\s+field\s+is\s+not\s+valid\s+because
-\s+tried array\s+of\s+<WorkflowStep>\s+but
-.+test10\.cwl:9:3:\s+item is\s+invalid\s+because
-\s+\* missing\s+required\s+field\s+`run`
-.+test10\.cwl:10:5:\s+\* the\s+`scatterMethod`\s+field\s+is\s+not\s+valid\s+because
-=======
 ^.+test10\.cwl:2:1: Object\s+'.+test10\.cwl'\s+is\s+not\s+valid\s+because
 \s+tried 'Workflow'\s+but
 .+test10\.cwl:7:1:     the 'steps'\s+field\s+is\s+not\s+valid\s+because
@@ -267,7 +218,6 @@
 .+test10\.cwl:8:3:         item is\s+invalid\s+because
 \s+\* missing\s+required\s+field\s+'run'
 .+test10\.cwl:9:5:           \* the\s+'scatterMethod'\s+field\s+is\s+not\s+valid\s+because
->>>>>>> ebcd8ae8
 \s+value\s+is\s+a\s+CommentedSeq,\s+expected\s+null\s+or\s+ScatterMethod$"""[
         1:
     ]
@@ -285,17 +235,10 @@
     t = "test_schema/test11.cwl"
     match = (
         r"""
-<<<<<<< HEAD
-^.+test11\.cwl:8:1:\s+checking field\s+`steps`
-.+test11\.cwl:9:3:\s+checking object\s+`.+test11\.cwl#step1`
-.+test11\.cwl:10:5:\s+"""
-        r"""Field `run`\s+contains\s+undefined\s+reference\s+to\s+`file://.+/tests/test_schema/blub\.cwl`$"""[
-=======
 ^.+test11\.cwl:7:1: checking field\s+'steps'
 .+test11\.cwl:8:3:   checking object\s+'.+test11\.cwl#step1'
 .+test11\.cwl:9:5:     """
         r"""Field 'run'\s+contains\s+undefined\s+reference\s+to\s+'file://.+/tests/test_schema/blub\.cwl'$"""[
->>>>>>> ebcd8ae8
             1:
         ]
     )
@@ -313,16 +256,6 @@
     match = (
         r"""^.+test15\.cwl:3:1:\s+Object\s+'.+test15\.cwl'\s+is not valid because
 \s+tried\s+'CommandLineTool'\s+but
-<<<<<<< HEAD
-.+test15\.cwl:6:1:\s+the\s+'inputs'\s+field\s+is\s+not valid\s+because
-.+test15\.cwl:7:3:\s+item\s+is\s+invalid\s+because
-.+test15\.cwl:9:5:\s+the\s+'inputBinding'\s+field\s+is\s+not\s+valid\s+because
-.+tried\s+CommandLineBinding\s+but
-.+test15\.cwl:11:7:\s+\*\s+invalid\s+field\s+'invalid_field',\s+expected\s+"""
-        + r"""one\s+of:\s+'loadContents',\s+'position',\s+'prefix',\s+'separate',"""
-        + r"""\s+'itemSeparator',\s+'valueFrom',\s+'shellQuote'
-.+test15\.cwl:12:7:\s+\*\s+invalid\s+field\s+'another_invalid_field',"""
-=======
 .+test15\.cwl:6:1:\s+the 'inputs'\s+field\s+is\s+not valid\s+because
 .+test15\.cwl:7:3:\s+item is\s+invalid\s+because
 .+test15\.cwl:9:5:\s+the\s+'inputBinding'\s+field\s+is\s+not\s+valid\s+because
@@ -331,7 +264,6 @@
         + r"""one\s+of:\s+'loadContents',\s+'position',\s+'prefix',\s+'separate',"""
         + r"""\s+'itemSeparator',\s+'valueFrom',\s+'shellQuote'
 .+test15\.cwl:12:7:             \*\s+invalid\s+field\s+'another_invalid_field',"""
->>>>>>> ebcd8ae8
         + r"""\s+expected one\s+of:\s+'loadContents',\s+'position',\s+'prefix',"""
         + r"""\s+'separate',\s+'itemSeparator',\s+'valueFrom',\s+'shellQuote'$"""
     )

--- conflicted
+++ resolved
@@ -130,14 +130,9 @@
 
         for field in self.fields:
             fieldname = safename(field.name)
-<<<<<<< HEAD
-            target.write(f'{fullInd}{ind}n["{field.name}"] = toYaml(*{fieldname});\n')
-        #            target.write(f"{fullInd}{ind}addYamlIfNotEmpty(n, \"{field.name}\", toYaml(*{fieldname}));\n")
-=======
             target.write(f"{fullInd}{ind}addYamlField(n, \"{field.name}\", toYaml(*{fieldname}));\n")
-
-#            target.write(f"{fullInd}{ind}addYamlIfNotEmpty(n, \"{field.name}\", toYaml(*{fieldname}));\n")
->>>>>>> f4902075
+            # target.write(f"{fullInd}{ind}addYamlIfNotEmpty(n, \"{field.name}\", toYaml(*{fieldname}));\n")
+
         target.write(f"{fullInd}{ind}return n;\n{fullInd}}}\n")
 
 
@@ -148,18 +143,11 @@
         self.typeStr = typeStr
         self.optional = optional
 
-<<<<<<< HEAD
-    def writeDefinition(self, target, fullInd, ind):
-        name = safename(self.name)
-        #        target.write(f"{fullInd}std::unique_ptr<{self.typeStr}> {name} = std::make_unique<{self.typeStr}>();\n")
-        target.write(f"{fullInd}heap_object<{self.typeStr}> {name};\n")
-=======
     def writeDefinition(self, target, fullInd, ind, namespace):
         name    = safename(self.name)
-#        target.write(f"{fullInd}std::unique_ptr<{self.typeStr}> {name} = std::make_unique<{self.typeStr}>();\n")
+        # target.write(f"{fullInd}std::unique_ptr<{self.typeStr}> {name} = std::make_unique<{self.typeStr}>();\n")
         typeStr=self.typeStr.replace(namespace + "::", "");
         target.write(f"{fullInd}heap_object<{typeStr}> {name};\n")
->>>>>>> f4902075
 
 
 # Prototype of an enum definition
@@ -386,15 +374,12 @@
 
         type_declaration = list(map(self.convertTypeToCpp, type_declaration))
 
-<<<<<<< HEAD
         # make sure that monostate is the first entry
         if "std::monostate" in type_declaration:
             type_declaration.remove("std::monostate")
             if len(type_declaration) == 0:
                 raise SchemaException("must have at least one non 'null' field type")
 
-=======
->>>>>>> f4902075
         type_declaration = ", ".join(type_declaration)
         return f"std::variant<{type_declaration}>"
 
